--- conflicted
+++ resolved
@@ -1928,11 +1928,7 @@
 
     /* If there's not event provider, do nothing */
     if (tx->epi == NULL) {
-<<<<<<< HEAD
         return IB_OK;
-=======
-        IB_FTRACE_RET_STATUS(IB_OK);
->>>>>>> 3b21e2b6
     }
 
     rc = ib_context_module_config(tx->ctx, ib_core_module(),
@@ -3491,12 +3487,8 @@
  * Handle the site-specific directives
  *
  * @param cp Config parser
-<<<<<<< HEAD
  * @param directive Directive name
-=======
- * @param name Directive name
->>>>>>> 3b21e2b6
- * @param vars The list of variables passed to @a name.
+ * @param vars The list of variables passed to @a directive.
  * @param cbdata Callback data (from directive registration)
  *
  * @returns Status code
@@ -3539,18 +3531,14 @@
     if (node == NULL) {
         ib_cfg_log_error(cp, "No %s specified for \"%s\" directive",
                          directive, directive);
-        IB_FTRACE_RET_STATUS(IB_EINVAL);
+        return IB_EINVAL;
     }
     param1 = (const char *)node->data;
 
     /* Verify that we are in a site */
     if (core_data->cur_site == NULL) {
         ib_cfg_log_error(cp, "No site for %s directive", directive);
-<<<<<<< HEAD
         return IB_EINVAL;
-=======
-        IB_FTRACE_RET_STATUS(IB_EINVAL);
->>>>>>> 3b21e2b6
     }
     site = core_data->cur_site;
 
@@ -3559,11 +3547,7 @@
     if (rc != IB_OK) {
         ib_cfg_log_debug2(cp, "Failed to unescape %s parameter \"%s\"",
                           directive, param1);
-<<<<<<< HEAD
-        return rc;
-=======
-        IB_FTRACE_RET_STATUS(rc);
->>>>>>> 3b21e2b6
+        return rc;
     }
 
     /* Now, look at the parameter name */
@@ -3590,11 +3574,7 @@
         }
 
         ib_cfg_log_debug2(cp, "%s: %s", directive, site->id_str);
-<<<<<<< HEAD
         return IB_OK;
-=======
-        IB_FTRACE_RET_STATUS(IB_OK);
->>>>>>> 3b21e2b6
     }
     else if (strcasecmp("Hostname", directive) == 0) {
         const char *ip = "*";
@@ -3605,11 +3585,7 @@
         if (rc != IB_OK) {
             ib_cfg_log_error(cp, "%s: Invalid hostname \"%s\" for site \"%s\"",
                              directive, param1u, site->id_str);
-<<<<<<< HEAD
             return rc;
-=======
-            IB_FTRACE_RET_STATUS(rc);
->>>>>>> 3b21e2b6
         }
         ib_cfg_log_debug2(cp, "%s: added hostname %s to site %s",
                           directive, param1u, site->id_str);
@@ -3623,11 +3599,7 @@
             if ( rc != IB_OK ) {
                 ib_cfg_log_debug2(cp, "Failed to unescape %s parameter \"%s\"",
                                   directive, param);
-<<<<<<< HEAD
                 return rc;
-=======
-                IB_FTRACE_RET_STATUS(rc);
->>>>>>> 3b21e2b6
             }
 
             if (strncasecmp(unescaped, "ip=", 3) == 0) {
@@ -3645,34 +3617,17 @@
             else {
                 ib_cfg_log_error(cp, "Unhandled %s parameter: \"%s\"",
                                  directive, unescaped);
-<<<<<<< HEAD
                 return IB_EINVAL;
-=======
-                IB_FTRACE_RET_STATUS(IB_EINVAL);
->>>>>>> 3b21e2b6
             }
             service_specified = true;
         }
 
         if (! service_specified) {
-<<<<<<< HEAD
             return IB_OK;
-=======
-            IB_FTRACE_RET_STATUS(IB_OK);
->>>>>>> 3b21e2b6
         }
 
         if (port == NULL) {
             rc = ib_ctxsel_service_create(site, ip, NULL);
-<<<<<<< HEAD
-            if (rc != IB_OK) {
-                ib_cfg_log_error(cp,
-                                 "%s: Failed to create service.",
-                                 directive);
-                return rc;
-            }
-=======
->>>>>>> 3b21e2b6
         }
         else {
             size_t len = strlen(ip) + 1 + strlen(port) + 1;
@@ -3680,11 +3635,7 @@
             if (service == NULL) {
                 ib_cfg_log_error(cp, "%s: Failed to allocate service buffer",
                                  directive);
-<<<<<<< HEAD
                 return IB_EALLOC;
-=======
-                IB_FTRACE_RET_STATUS(IB_EALLOC);
->>>>>>> 3b21e2b6
             }
 
             strcpy(service, ip);
@@ -3695,28 +3646,19 @@
                 ib_cfg_log_error(cp,
                                  "%s: Invalid service \"%s\" for site \"%s\"",
                                  directive, service, site->id_str);
-<<<<<<< HEAD
                 return rc;
-=======
-                IB_FTRACE_RET_STATUS(rc);
->>>>>>> 3b21e2b6
             }
             ib_cfg_log_debug2(cp, "%s: added service %s to site %s",
                               directive, service, site->id_str);
         }
 
-<<<<<<< HEAD
         return IB_OK;
-=======
-        IB_FTRACE_RET_STATUS(IB_OK);
->>>>>>> 3b21e2b6
     }
     else if (strcasecmp("Service", directive) == 0) {
         rc = ib_ctxsel_service_create(site, param1u, NULL);
         if (rc != IB_OK) {
             ib_cfg_log_error(cp, "%s: Invalid service \"%s\" for site \"%s\"",
                              directive, param1u, site->id_str);
-<<<<<<< HEAD
             return rc;
         }
         ib_cfg_log_debug2(cp, "%s: added service %s to site %s",
@@ -3726,17 +3668,6 @@
 
     ib_cfg_log_error(cp, "Unhandled directive: %s \"%s\"", directive, param1u);
     return IB_EINVAL;
-=======
-            IB_FTRACE_RET_STATUS(rc);
-        }
-        ib_cfg_log_debug2(cp, "%s: added service %s to site %s",
-                          directive, param1u, site->id_str);
-        IB_FTRACE_RET_STATUS(IB_OK);
-    }
-
-    ib_cfg_log_error(cp, "Unhandled directive: %s \"%s\"", directive, param1u);
-    IB_FTRACE_RET_STATUS(IB_EINVAL);
->>>>>>> 3b21e2b6
 }
 
 /**
