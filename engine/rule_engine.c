/*****************************************************************************
 * Licensed to Qualys, Inc. (QUALYS) under one or more
 * contributor license agreements.  See the NOTICE file distributed with
 * this work for additional information regarding copyright ownership.
 * QUALYS licenses this file to You under the Apache License, Version 2.0
 * (the "License"); you may not use this file except in compliance with
 * the License.  You may obtain a copy of the License at
 *
 *     http://www.apache.org/licenses/LICENSE-2.0
 *
 * Unless required by applicable law or agreed to in writing, software
 * distributed under the License is distributed on an "AS IS" BASIS,
 * WITHOUT WARRANTIES OR CONDITIONS OF ANY KIND, either express or implied.
 * See the License for the specific language governing permissions and
 * limitations under the License.
 ****************************************************************************/

/**
 * @file
 * @brief IronBee
 *
 * @author Nick LeRoy <nleroy@qualys.com>
 */

#include "ironbee_config_auto.h"

#include <ironbee/rule_engine.h>
#include "rule_engine_private.h"
#include "engine_private.h"

#include <ironbee/action.h>
#include <ironbee/bytestr.h>
#include <ironbee/config.h>
#include <ironbee/core.h>
#include <ironbee/engine.h>
#include <ironbee/escape.h>
#include <ironbee/field.h>
#include <ironbee/mpool.h>
#include <ironbee/operator.h>
#include <ironbee/transformation.h>
#include <ironbee/util.h>

#include <assert.h>
#include <inttypes.h>

/**
 * Phase Flags
 */
#define PHASE_FLAG_NONE          (0x0)     /**< No phase flags */
#define PHASE_FLAG_IS_VALID      (1 <<  0) /**< Phase is valid */
#define PHASE_FLAG_IS_STREAM     (1 <<  1) /**< Phase is steam inspection */
#define PHASE_FLAG_ALLOW_CHAIN   (1 <<  2) /**< Rule allows chaining */
#define PHASE_FLAG_ALLOW_TFNS    (1 <<  3) /**< Rule allows transformations */
#define PHASE_FLAG_FORCE         (1 <<  4) /**< Force execution for phase */
#define PHASE_FLAG_REQUEST       (1 <<  5) /**< One of the request phases */
#define PHASE_FLAG_RESPONSE      (1 <<  6) /**< One of the response phases */
#define PHASE_FLAG_POSTPROCESS   (1 <<  7) /**< Post process phase */

/**
 * Max # of data types (IB_DTYPE_*) per rule phase
 */
#define MAX_PHASE_DATA_TYPES 4

/**
 * Data on each rule phase, one per phase.
 */
struct ib_rule_phase_meta_t {
    bool                   is_stream;
    ib_rule_phase_num_t    phase_num;
    ib_state_hook_type_t   hook_type;
    ib_flags_t             flags;
    const char            *name;
    const char            *description;
    ib_flags_t             required_op_flags;
    ib_state_event_type_t  event;
};

/* Rule definition data */
static const ib_rule_phase_meta_t rule_phase_meta[] =
{
    {
        false,
        PHASE_NONE,
        (ib_state_hook_type_t) -1,
        ( PHASE_FLAG_ALLOW_CHAIN |
          PHASE_FLAG_ALLOW_TFNS ),
        NULL,
        "Generic 'Phase' Rule",
        IB_OP_FLAG_PHASE,
        (ib_state_event_type_t) -1
    },
    {
        false,
        PHASE_REQUEST_HEADER,
        IB_STATE_HOOK_TX,
        ( PHASE_FLAG_IS_VALID |
          PHASE_FLAG_ALLOW_CHAIN |
          PHASE_FLAG_ALLOW_TFNS |
          PHASE_FLAG_REQUEST ),
        "REQUEST_HEADER",
        "Request Header",
        IB_OP_FLAG_PHASE,
        handle_request_header_event
    },
    {
        false,
        PHASE_REQUEST_BODY,
        IB_STATE_HOOK_TX,
        ( PHASE_FLAG_IS_VALID |
          PHASE_FLAG_ALLOW_CHAIN |
          PHASE_FLAG_ALLOW_TFNS |
          PHASE_FLAG_REQUEST ),
        "REQUEST_BODY",
        "Request Body",
        IB_OP_FLAG_PHASE,
        handle_request_event
    },
    {
        false,
        PHASE_RESPONSE_HEADER,
        IB_STATE_HOOK_TX,
        ( PHASE_FLAG_IS_VALID |
          PHASE_FLAG_ALLOW_CHAIN |
          PHASE_FLAG_ALLOW_TFNS |
          PHASE_FLAG_RESPONSE ),
        "RESPONSE_HEADER",
        "Response Header",
        IB_OP_FLAG_PHASE,
        handle_response_header_event
    },
    {
        false,
        PHASE_RESPONSE_BODY,
        IB_STATE_HOOK_TX,
        ( PHASE_FLAG_IS_VALID |
          PHASE_FLAG_ALLOW_CHAIN |
          PHASE_FLAG_ALLOW_TFNS |
          PHASE_FLAG_RESPONSE ),
        "RESPONSE_BODY",
        "Response Body",
        IB_OP_FLAG_PHASE,
        handle_response_event
    },
    {
        false,
        PHASE_POSTPROCESS,
        IB_STATE_HOOK_TX,
        ( PHASE_FLAG_IS_VALID |
          PHASE_FLAG_ALLOW_CHAIN |
          PHASE_FLAG_ALLOW_TFNS |
          PHASE_FLAG_FORCE |
          PHASE_FLAG_POSTPROCESS ),
        "POST_PROCESS",
        "Post Process",
        IB_OP_FLAG_PHASE,
        handle_postprocess_event
    },

    /* Stream rule phases */
    {
        true,
        PHASE_NONE,
        (ib_state_hook_type_t) -1,
        (PHASE_FLAG_IS_STREAM),
        NULL,
        "Generic 'Stream Inspection' Rule",
        IB_OP_FLAG_STREAM,
        (ib_state_event_type_t) -1
    },
    {
        true,
        PHASE_STR_REQUEST_HEADER,
        IB_STATE_HOOK_TX,
        ( PHASE_FLAG_IS_VALID |
          PHASE_FLAG_IS_STREAM |
          PHASE_FLAG_REQUEST ),
        "REQUEST_HEADER_STREAM",
        "Request Header Stream",
        IB_OP_FLAG_STREAM,
        handle_context_tx_event
    },
    {
        true,
        PHASE_STR_REQUEST_BODY,
        IB_STATE_HOOK_TXDATA,
        ( PHASE_FLAG_IS_VALID |
          PHASE_FLAG_IS_STREAM |
          PHASE_FLAG_REQUEST ),
        "REQUEST_BODY_STREAM",
        "Request Body Stream",
        IB_OP_FLAG_STREAM,
        request_body_data_event
    },
    {
        true,
        PHASE_STR_RESPONSE_HEADER,
        IB_STATE_HOOK_HEADER,
        ( PHASE_FLAG_IS_VALID |
          PHASE_FLAG_IS_STREAM |
          PHASE_FLAG_RESPONSE ),
        "RESPONSE_HEADER_STREAM",
        "Response Header Stream",
        IB_OP_FLAG_STREAM,
        response_header_data_event
    },
    {
        true,
        PHASE_STR_RESPONSE_BODY,
        IB_STATE_HOOK_TXDATA,
        ( PHASE_FLAG_IS_VALID |
          PHASE_FLAG_IS_STREAM |
          PHASE_FLAG_RESPONSE ),
        "RESPONSE_BODY_STREAM",
        "Response Body Stream",
        IB_OP_FLAG_STREAM,
        response_body_data_event
    },
    {
        false,
        PHASE_INVALID,
        (ib_state_hook_type_t) -1,
        PHASE_FLAG_NONE,
        NULL,
        "Invalid",
        IB_OP_FLAG_NONE,
        (ib_state_event_type_t) -1
    }
};

/**
 * Items on the rule execution object stack
 */
typedef struct {
    ib_rule_t              *rule;        /**< The currently rule */
    ib_rule_log_exec_t     *exec_log;    /**< Rule execution logging object */
    ib_rule_target_t       *target;      /**< The current rule target */
    ib_num_t                result;      /**< Rule execution result */
} rule_exec_stack_frame_t;

/**
 * The rule engine uses recursion to walk through lists and chains.  These
 * define the limits of the recursion depth.
 */
#define MAX_LIST_RECURSION   (5)       /**< Max list recursion limit */
#define MAX_TFN_RECURSION    (5)       /**< Max tfn list recursion limit */
#define MAX_CHAIN_RECURSION  (10)      /**< Max chain recursion limit */

/**
 * Test the validity of a phase number
 *
 * @param phase_num Phase number to check
 *
 * @returns true if @a phase_num is valid, false if not.
 */
static inline bool is_phase_num_valid(ib_rule_phase_num_t phase_num)
{
    return (phase_num >= PHASE_NONE) && (phase_num < IB_RULE_PHASE_COUNT);
}

/**
 * Find a rule's matching phase meta data, matching the only the phase number.
 *
 * @param[in] phase_num Phase number (PHASE_xxx)
 * @param[out] phase_meta Matching rule phase meta-data
 *
 * @returns Status code
 */
static ib_status_t find_phase_meta(ib_rule_phase_num_t phase_num,
                                   const ib_rule_phase_meta_t **phase_meta)
{
    const ib_rule_phase_meta_t *meta;

    assert (phase_meta != NULL);
    assert (is_phase_num_valid(phase_num));

    /* Loop through all parent rules */
    for (meta = rule_phase_meta;  meta->phase_num != PHASE_INVALID;  ++meta)
    {
        if (meta->phase_num == phase_num) {
            *phase_meta = meta;
            return IB_OK;
        }
    }
    return IB_ENOENT;
}

/**
 * Return a phase's name string
 *
 * @param[in] phase_meta Rule phase meta-data
 *
 * @returns Name string
 */
static const char *phase_name(
    const ib_rule_phase_meta_t *phase_meta)
{
    assert (phase_meta != NULL);
    if (phase_meta->name != NULL) {
        return phase_meta->name;
    }
    else {
        return phase_meta->description;
    }
}

/**
 * Return a phase's description string
 *
 * @param[in] phase_meta Rule phase meta-data
 *
 * @returns Description string
 */
static const char *phase_description(
    const ib_rule_phase_meta_t *phase_meta)
{
    assert (phase_meta != NULL);
    return phase_meta->description;
}

/**
 * Find a rule's matching phase meta data, matching the phase number and
 * the phase's stream type.
 *
 * @param[in] is_stream true if this is a "stream inspection" rule
 * @param[in] phase_num Phase number (PHASE_xxx)
 * @param[out] phase_meta Matching rule phase meta-data
 *
 * @note If @a is_stream is IB_TRI_UNSET, this function will return the
 * first phase meta-data object that matches the phase number.
 *
 * @returns Status code
 */
static ib_status_t find_meta(
    bool is_stream,
    ib_rule_phase_num_t phase_num,
    const ib_rule_phase_meta_t **phase_meta)
{
    const ib_rule_phase_meta_t *meta;

    assert (phase_meta != NULL);
    assert (is_phase_num_valid(phase_num));

    /* Loop through all parent rules */
    for (meta = rule_phase_meta;  meta->phase_num != PHASE_INVALID;  ++meta)
    {
        if ( (meta->phase_num == phase_num) &&
             (is_stream == meta->is_stream) )
        {
            *phase_meta = meta;
            return IB_OK;
        }
    }
    return IB_ENOENT;
}

ib_status_t ib_rule_exec_create(ib_tx_t *tx,
                                ib_rule_exec_t **rule_exec)
{
    assert(tx != NULL);

    ib_status_t rc;
    ib_rule_exec_t *exec;

    /* Re-use the TX's rule execution object if it's there */
    if (tx->rule_exec != NULL) {
        *rule_exec = tx->rule_exec;
        return IB_OK;
    }

    /* Create the execution object */
    exec = (ib_rule_exec_t *)ib_mpool_alloc(tx->mp, sizeof(*exec));
    if (exec == NULL) {
        return IB_EALLOC;
    }
    exec->ib = tx->ib;
    exec->tx = tx;

    /* Create the rule stack */
    rc = ib_list_create(&(exec->rule_stack), tx->mp);
    if (rc != IB_OK) {
        ib_rule_log_tx_error(tx, "Failed to create rule stack: %s",
                             ib_status_to_string(rc));
        return rc;
    }

    /* Create the value stack */
    rc = ib_list_create(&(exec->value_stack), tx->mp);
    if (rc != IB_OK) {
        ib_rule_log_tx_error(tx, "Failed to create value stack: %s",
                             ib_status_to_string(rc));
        return rc;
    }

    /* Create the TX log object */
    rc = ib_rule_log_tx_create(exec, &(exec->tx_log));
    if (rc != IB_OK) {
        ib_rule_log_tx_warn(tx, "Failed to create rule execution logger: %s",
                            ib_status_to_string(rc));
    }

    /* No current rule, target, etc. */
    exec->rule = NULL;
    exec->target = NULL;
    exec->result = 0;
    tx->rule_exec = exec;

    exec->exec_log = NULL;

    /* Pass the new object back to the caller if required */
    if (rule_exec != NULL) {
        *rule_exec = exec;
    }
    return IB_OK;
}

/**
 * Push a rule onto the rule execution object's rule stack
 *
 * @param[in,out] rule_exec Rule execution object
 * @param[in] rule The executing rule (or NULL to reset)
 *
 * @returns
 *   - IB_OK on success.
 */
static ib_status_t rule_exec_push_rule(ib_rule_exec_t *rule_exec,
                                       const ib_rule_t *rule)

{
    assert(rule_exec != NULL);
    assert(rule != NULL);

    ib_status_t              rc;
    ib_rule_log_exec_t      *exec_log;
    rule_exec_stack_frame_t *frame;

    rule_exec->rule = NULL;
    rule_exec->target = NULL;
    rule_exec->result = 0;

    /* Create a new stack frame */
    frame = ib_mpool_alloc(rule_exec->tx->mp, sizeof(*frame));
    if (frame == NULL) {
        ib_rule_log_error(rule_exec,
                          "Rule engine: Failed to allocate stack frame");
        return IB_EALLOC;
    }

    /* Fill in the stack frame from the current state and push it */
    frame->rule = rule_exec->rule;
    frame->exec_log = rule_exec->exec_log;
    frame->target = rule_exec->target;
    frame->result = rule_exec->result;
    rc = ib_list_push(rule_exec->rule_stack, frame);
    if (rc != IB_OK) {
        ib_rule_log_error(rule_exec,
                          "Rule engine: Failed to add rule to rule stack: %s",
                          ib_status_to_string(rc));
        return rc;
    }

    /* Add the rule to the object *before* creating the rule exec logger */
    rule_exec->rule = (ib_rule_t *)rule;

    /* Create a new execution logging object */
    rc = ib_rule_log_exec_create(rule_exec, &exec_log);
    if (rc != IB_OK) {
        ib_rule_log_error(rule_exec,
                          "Rule engine: Failed to create log object: %s",
                          ib_status_to_string(rc));
    }
    rule_exec->exec_log = exec_log;

    return IB_OK;
}

/**
 * Pop the the top rule of the rule stack
 *
 * @param[in,out] rule_exec Rule execution object
 *
 * @returns
 *   - IB_OK on success.
 */
static ib_status_t rule_exec_pop_rule(ib_rule_exec_t *rule_exec)
{
    assert(rule_exec != NULL);

    ib_status_t              rc;
    rule_exec_stack_frame_t *frame;

    rc = ib_list_pop(rule_exec->rule_stack, &frame);
    if (rc != IB_OK) {
        ib_rule_log_error(rule_exec,
                          "Rule engine: Failed to pop rule from stack: %s",
                          ib_status_to_string(rc));
        return rc;
    }

    /* Copy the items from the stack frame into the rule execution object */
    rule_exec->rule = frame->rule;
    rule_exec->rule = frame->rule;
    rule_exec->target = frame->target;
    rule_exec->result = frame->result;

    return IB_OK;
}

/**
 * Set the target for a rule execution object
 *
 * @param[in,out] rule_exec Rule execution object
 * @param[in] target The current rule target (or NULL to reset)
 *
 * @returns
 *   - IB_OK on success.
 */
static ib_status_t rule_exec_set_target(ib_rule_exec_t *rule_exec,
                                        ib_rule_target_t *target)

{
    assert(rule_exec != NULL);
    assert(rule_exec->rule != NULL);

    rule_exec->target = target;

    return IB_OK;
}

/**
 * Push a value onto a rule execution object's value stack
 *
 * @param[in,out] rule_exec The rule execution object
 * @param[in] value The value to push
 *
 * @returns true if the value was successfully pushed
 */
static bool rule_exec_push_value(ib_rule_exec_t *rule_exec,
                                 const ib_field_t *value)
{
    assert(rule_exec != NULL);
    ib_status_t rc;

    rc = ib_list_push(rule_exec->value_stack, (ib_field_t *)value);
    if (rc != IB_OK) {
        ib_rule_log_warn(rule_exec,
                         "Failed to push value onto value stack: %s",
                         ib_status_to_string(rc));
        return false;
    }
    return true;
}

/**
 * Pop the value off the rule execution object's value stack
 *
 * @param[in,out] rule_exec The rule execution object
 * @param[in] pushed true if the value was successfully pushed
 *
 */
static void rule_exec_pop_value(ib_rule_exec_t *rule_exec,
                                bool pushed)
{
    assert(rule_exec != NULL);
    ib_status_t rc;

    if (! pushed) {
        return;
    }
    rc = ib_list_pop(rule_exec->value_stack, NULL);
    if (rc != IB_OK) {
        ib_rule_log_warn(rule_exec,
                         "Failed to pop value from value stack: %s",
                         ib_status_to_string(rc));
    }
    return;
}

/**
 * Execute a single transformation on a target.
 *
 * @param[in] rule_exec The rule execution object
 * @param[in] tfn The transformation to execute
 * @param[in] value Initial value of the target field
 * @param[in] recursion Recursion limit -- won't recurse if recursion is zero
 * @param[out] result Pointer to field in which to store the result
 *
 * @returns Status code
 */
static ib_status_t execute_tfn_single(const ib_rule_exec_t *rule_exec,
                                      const ib_tfn_t *tfn,
                                      const ib_field_t *value,
                                      int recursion,
                                      ib_field_t **result)
{
    ib_status_t     rc;
    ib_field_t     *out = NULL;
    bool            unroll = false;

    assert(rule_exec != NULL);
    assert(tfn != NULL);
    assert(value != NULL);
    assert(result != NULL);

    *result = NULL;

    /* Limit recursion */
    --recursion;
    if (recursion <= 0) {
        ib_rule_log_error(rule_exec,
                          "Rule engine: Unroll recursion limit reached");
        return IB_EOTHER;
    }

    /*
     * If the value is a list, and the transformation can't handle lists,
     * we'll need to unroll it and recurse.
     */
    if (value->type == IB_FTYPE_LIST) {
        if (ib_flags_all(tfn->tfn_flags, IB_TFN_FLAG_HANDLE_LIST) == false) {
            unroll = true;
        }
        else {
            ib_rule_log_trace(rule_exec,
                              "Not unrolling list \"%.*s\" "
                              "for transformation \"%s\"",
                              (int)value->nlen, value->name, tfn->name);
        }
    }

    /* If we need to unroll the list, handle it here */
    if (unroll) {
        const ib_list_t *value_list;
        const ib_list_node_t *node;
        ib_list_t *out_list;

        assert(value->type == IB_FTYPE_LIST);

        ib_rule_log_trace(rule_exec,
                          "Unrolling list \"%.*s\" for transformation \"%s\"",
                          (int)value->nlen, value->name, tfn->name);

        rc = ib_field_value(value, ib_ftype_list_out(&value_list));
        if (rc != IB_OK) {
            ib_rule_log_error(rule_exec,
                              "Error getting list from field: %s",
                              ib_status_to_string(rc));
            return rc;
        }

        rc = ib_list_create(&out_list, rule_exec->tx->mp);
        if (rc != IB_OK) {
            ib_rule_log_error(rule_exec,
                              "Error creating list to unroll \"%.*s\" "
                              "for transformation \"%s\": %s",
                              (int)value->nlen, value->name, tfn->name,
                              ib_status_to_string(rc));
            return rc;
        }

        IB_LIST_LOOP_CONST(value_list, node) {
            const ib_field_t *in;
            ib_field_t *tfn_out;

            in = (const ib_field_t *)node->data;
            assert(in != NULL);

            rc = execute_tfn_single(rule_exec, tfn, in, recursion, &tfn_out);
            if (rc != IB_OK) {
                return rc;
            }
            if (tfn_out == NULL) {
                ib_rule_log_error(rule_exec,
                                  "Target transformation %s returned NULL",
                                  tfn->name);
                return IB_EINVAL;
            }
            ib_rule_log_exec_tfn_value(rule_exec->exec_log, in, tfn_out, rc);

            rc = ib_list_push(out_list, tfn_out);
            if (rc != IB_OK) {
                ib_rule_log_error(rule_exec,
                                  "Error adding tfn result to list: %s",
                                  ib_status_to_string(rc));
                return rc;
            }
        }

        /* Finally, create the output field (list) and return it */
        rc = ib_field_create(&out, rule_exec->tx->mp,
                             value->name, value->nlen,
                             IB_FTYPE_LIST, ib_ftype_list_in(out_list));
        if (rc != IB_OK) {
            ib_rule_log_error(rule_exec,
                              "Error creating output list field: %s",
                              ib_status_to_string(rc));
        }
    }

    /* OK, no unrolling required.  Just execute the transformation. */
    else {
        ib_flags_t flags;
        rc = ib_tfn_transform(rule_exec->ib, rule_exec->tx->mp,
                              tfn, value, &out, &flags);
        if (rc != IB_OK) {
            ib_rule_log_error(rule_exec,
                              "Error executing transformation \"%s\": %s",
                              tfn->name, ib_status_to_string(rc));
            return rc;
        }

        /* Verify that out isn't NULL */
        if (out == NULL) {
            ib_rule_log_error(rule_exec,
                              "Transformation returned NULL");
            return IB_EINVAL;
        }
    }

    /* The output of the final operator is the result */
    if (rc == IB_OK) {
        *result = out;
    }

    /* Done. */
    return rc;
}

/**
 * Execute list of transformations on a target.
 *
 * @param[in] rule_exec The rule execution object
 * @param[in] value Initial value of the target field
 * @param[out] result Pointer to field in which to store the result
 *
 * @returns Status code
 */
static ib_status_t execute_tfns(const ib_rule_exec_t *rule_exec,
                                const ib_field_t *value,
                                const ib_field_t **result)
{
    ib_status_t          rc;
    const ib_list_node_t *node = NULL;
    const ib_field_t     *in_field;
    ib_field_t           *out = NULL;

    assert(rule_exec != NULL);
    assert(result != NULL);

    /* No transformations?  Do nothing. */
    if (value == NULL) {
        *result = NULL;
        return IB_OK;
    }
    else if (IB_LIST_ELEMENTS(rule_exec->target->tfn_list) == 0) {
        *result = value;
        ib_rule_log_trace(rule_exec, "No transformations");
        return IB_OK;
    }

    ib_rule_log_trace(rule_exec, "Executing %zd transformations",
                      IB_LIST_ELEMENTS(rule_exec->target->tfn_list));

    /*
     * Loop through all of the target's transformations.
     */
    in_field = value;
    IB_LIST_LOOP_CONST(rule_exec->target->tfn_list, node) {
        const ib_tfn_t  *tfn = (const ib_tfn_t *)node->data;

        /* Run it */
        ib_rule_log_trace(rule_exec, "Executing transformation %s", tfn->name);
        ib_rule_log_exec_tfn_add(rule_exec->exec_log, tfn);
        rc = execute_tfn_single(rule_exec, tfn, in_field,
                                MAX_TFN_RECURSION, &out);
        if (rc != IB_OK) {
            ib_rule_log_error(rule_exec,
                              "Error executing target transformation %s: %s",
                              tfn->name, ib_status_to_string(rc));
        }
        ib_rule_log_exec_tfn_fin(rule_exec->exec_log, tfn, in_field, out, rc);

        /* Verify that out isn't NULL */
        if (out == NULL) {
            ib_rule_log_error(rule_exec,
                              "Target transformation %s returned NULL",
                              tfn->name);
            return IB_EINVAL;
        }

        /* The output of the operator is now input for the next field op. */
        in_field = out;
    }

    /* The output of the final operator is the result */
    *result = out;

    /* Done. */
    return IB_OK;
}

/**
 * Execute a single rule action
 *
 * @param[in] rule_exec Rule execution object
 * @param[in] result Rule execution result
 * @param[in] action The action to execute
 *
 * @returns Status code
 */
static ib_status_t execute_action(const ib_rule_exec_t *rule_exec,
                                  ib_num_t result,
                                  const ib_action_inst_t *action)
{
    ib_status_t   rc;
    const char   *name = (result != 0) ? "True" : "False";

    ib_rule_log_trace(rule_exec,
                      "Executing %s rule action %s",
                      name, action->action->name);

    /* Run it, check the results */
    rc = ib_action_execute(rule_exec, action);
    if ( rc != IB_OK ) {
        ib_rule_log_error(rule_exec,
                          "Action \"%s\" returned an error: %s",
                          action->action->name, ib_status_to_string(rc));
    }

    return IB_OK;
}

/**
 * Execute a rule's actions
 *
 * @param[in] rule_exec Rule execution object
 * @param[in] result Rule execution result
 * @param[in] actions List of actions to execute
 *
 * @returns Status code
 */
static ib_status_t execute_action_list(const ib_rule_exec_t *rule_exec,
                                       ib_num_t result,
                                       const ib_list_t *actions)
{
    assert(rule_exec != NULL);

    const ib_list_node_t *node = NULL;
    ib_status_t           rc = IB_OK;
    const char           *name;

    if (actions == NULL) {
        return IB_OK;
    }

    name = (result != 0) ? "True" : "False";
    ib_rule_log_trace(rule_exec, "Executing rule %s actions", name);

    /*
     * Loop through all of the fields
     *
     * @todo The current behavior is to keep running even after an action
     * returns an error.  This needs further discussion to determine what the
     * correct behavior should be.
     */
    IB_LIST_LOOP_CONST(actions, node) {
        ib_status_t       arc;     /* Action's return code */
        const ib_action_inst_t *action = (const ib_action_inst_t *)node->data;

        /* Execute the action */
        arc = execute_action(rule_exec, result, action);
        ib_rule_log_exec_add_action(rule_exec->exec_log, action, arc);

        /* Record an error status code unless a block rc is to be reported. */
        if (arc != IB_OK) {
            ib_rule_log_error(rule_exec,
                              "Action %s/\"%s\" returned an error: %s",
                              name,
                              action->action->name,
                              ib_status_to_string(arc));
            rc = arc;
        }
    }

    return rc;
}

/**
 * Perform a block operation by signaling an error to the server.
 *
 * The server is signaled with
 * ib_server_error_response(ib_server_t *, ib_context_t *, int) using
 * tx and ib from @a rule_exec to provide the @c ib_context_t* and
 * @c ib_server_t*, respectively.
 *
 * @param[in] rule_exec Rule execution object
 *
 * @returns The result of calling ib_server_error_response().
 */
static ib_status_t report_block_to_server(const ib_rule_exec_t *rule_exec)
{
    /* Store the final return code here. */
    ib_status_t  rc;
    ib_engine_t *ib;
    ib_tx_t     *tx;

    assert(rule_exec != NULL);
    assert(rule_exec->ib != NULL);
    ib = rule_exec->ib;
    assert(ib->server);
    assert(rule_exec->tx);
    tx = rule_exec->tx;
    assert(tx->ctx);

    ib_rule_log_debug(rule_exec, "Setting HTTP error response: status=%d",
                      rule_exec->tx->block_status);
    rc = ib_server_error_response(ib->server, tx, tx->block_status);
    if (rc == IB_DECLINED) {
        ib_rule_log_notice(rule_exec,
                           "Server not willing to set HTTP error response.");
    }
    else if (rc != IB_OK) {
        ib_rule_log_error(rule_exec,
                          "Server failed to set HTTP error response: %s",
                          ib_status_to_string(rc));
    }

    return rc;
}

/**
 * Clear the target fields (FIELD, FIELD_NAME, FIELD_NAME_FULL)
 *
 * @param[in] rule_exec Rule execution object
 *
 */
static void clear_target_fields(ib_rule_exec_t *rule_exec)
{
    assert(rule_exec != NULL);
    assert(rule_exec->tx != NULL);
    assert(rule_exec->tx->data != NULL);

    /* Create FIELD */
    ib_data_remove(rule_exec->tx->data, "FIELD", NULL);
    ib_data_remove(rule_exec->tx->data, "FIELD_TARGET", NULL);
    ib_data_remove(rule_exec->tx->data, "FIELD_TFN", NULL);
    ib_data_remove(rule_exec->tx->data, "FIELD_NAME", NULL);
    ib_data_remove(rule_exec->tx->data, "FIELD_NAME_FULL", NULL);

    return;
}

/**
 * Set the target fields (FIELD, FIELD_TFN, FIELD_NAME, FIELD_NAME_FULL)
 *
 * @param[in] rule_exec Rule execution object
 * @param[in] transformed Transformed value
 *
 * @returns Status code
 */
static ib_status_t set_target_fields(ib_rule_exec_t *rule_exec,
                                     const ib_field_t *transformed)
{
    assert(rule_exec != NULL);
    assert(rule_exec->tx != NULL);
    assert(rule_exec->tx->data != NULL);
    assert(rule_exec->value_stack != NULL);

    ib_status_t           rc = IB_OK;
    ib_tx_t              *tx = rule_exec->tx;
    ib_field_t           *f;
    ib_bytestr_t         *bs;
    ib_status_t           trc;
    const ib_field_t     *value;
    const ib_list_node_t *node;
    size_t                namelen;
    size_t                nameoff;
    int                   names;
    int                   n;
    char                 *name;
    ib_rule_target_t     *target = rule_exec->target;


    /* The current value is the top of the stack */
    node = ib_list_last_const(rule_exec->value_stack);
    if ( (node == NULL) || (node->data == NULL) ) {
        return IB_OK;       /* Do nothing for now */
    }
    value = (const ib_field_t *)node->data;

    /* Create FIELD */
    (void)ib_data_remove(tx->data, "FIELD", NULL);
    trc = ib_data_add_named(tx->data,
                            (ib_field_t *)value,
                            IB_FIELD_NAME("FIELD"));
    if (trc != IB_OK) {
        ib_rule_log_error(rule_exec,
                          "Failed to create FIELD: %s",
                          ib_status_to_string(trc));
        rc = trc;
    }

    /* Create FIELD_TFN */
    if (transformed != NULL) {
        (void)ib_data_remove(tx->data, "FIELD_TFN", NULL);
        trc = ib_data_add_named(tx->data,
                                (ib_field_t *)value,
                                IB_FIELD_NAME("FIELD_TFN"));
        if (trc != IB_OK) {
            ib_rule_log_error(rule_exec,
                              "Failed to create FIELD_TFN: %s",
                              ib_status_to_string(trc));
            rc = trc;
        }
    }

    /* Create FIELD_TARGET */
    if (target != NULL) {
        trc = ib_data_get(tx->data, "FIELD_TARGET", &f);
        if (trc == IB_ENOENT) {
            trc = ib_data_add_nulstr_ex(tx->data,
                                        IB_FIELD_NAME("FIELD_TARGET"),
                                        target->target_str,
                                        NULL);
        }
        else if (trc == IB_OK) {
            trc = ib_field_setv(f, ib_ftype_nulstr_in(target->target_str));
        }
        if (trc != IB_OK) {
            ib_rule_log_error(rule_exec,
                              "Failed to create FIELD_TARGET: %s",
                              ib_status_to_string(trc));
            rc = trc;
        }
    }

    /* Create FIELD_NAME */
    trc = ib_data_get(tx->data, "FIELD_NAME", &f);
    if (trc == IB_ENOENT) {
        trc = ib_data_add_bytestr_ex(tx->data,
                                     IB_FIELD_NAME("FIELD_NAME"),
                                     (uint8_t *)value->name,
                                     value->nlen,
                                     NULL);
    }
    else if (trc == IB_OK) {
        trc = ib_bytestr_dup_mem(&bs, tx->mp,
                                 (uint8_t *)value->name,
                                 value->nlen);
        if (trc == IB_OK) {
            trc = ib_field_setv(f, bs);
        }
    }
    if (trc != IB_OK) {
        ib_rule_log_error(rule_exec,
                          "Failed to create FIELD_NAME: %s",
                          ib_status_to_string(trc));
        rc = trc;
    }

    /* Create FIELD_NAME_FULL */

    /* Step 1: Calculate the buffer size & allocate */
    namelen = 0;
    names = 0;
    IB_LIST_LOOP_CONST(rule_exec->value_stack, node) {
        if (node->data != NULL) {
            ++names;
            value = (const ib_field_t *)node->data;
            if (value->nlen > 0) {
                namelen += (value->nlen + 1);
            }
        }
    }
    /* Remove space for the final ":" */
    if (namelen > 0) {
        --namelen;
    }
    name = ib_mpool_alloc(tx->mp, namelen + 1);
    if (name == NULL) {
        return IB_EALLOC;
    }

    /* Step 2: Populate the name buffer. */
    nameoff = 0;
    n = 0;
    IB_LIST_LOOP_CONST(rule_exec->value_stack, node) {
        if (node->data != NULL) {
            value = (const ib_field_t *)node->data;
            if (value->nlen > 0) {
                memcpy(name+nameoff, value->name, value->nlen);
                nameoff += value->nlen;
                ++n;
                if (n < names) {
                    *(name+nameoff) = ':';
                    ++nameoff;
                }
            }
        }
    }

    /* Step 3: Update the FIELD_NAME_FULL field. */
    trc = ib_data_get(tx->data, "FIELD_NAME_FULL", &f);
    if (trc == IB_ENOENT) {
        trc = ib_data_add_bytestr_ex(tx->data,
                                     IB_FIELD_NAME("FIELD_NAME_FULL"),
                                     (uint8_t *)name, namelen,
                                     NULL);
    }
    else if (trc == IB_OK) {
        trc = ib_bytestr_dup_mem(&bs, tx->mp, (uint8_t *)name, namelen);
        if (trc == IB_OK) {
            trc = ib_field_setv(f, bs);
        }
    }
    if (trc != IB_OK) {
        ib_rule_log_error(rule_exec,
                          "Failed to create FIELD_NAME_FULL: %s",
                          ib_status_to_string(trc));
        rc = trc;
    }

    return rc;
}

/**
 * Execute a rule on a list of values
 *
 * @param[in] rule_exec Rule execution object
 * @param[in] value Field value to operate on
 * @param[in] recursion Recursion limit -- won't recurse if recursion is zero
 *
 * @returns Status code
 */
static ib_status_t execute_operator(ib_rule_exec_t *rule_exec,
                                    const ib_field_t *value,
                                    int recursion)
{
    assert(rule_exec != NULL);
    assert(rule_exec->rule != NULL);
    assert(rule_exec->rule->opinst != NULL);
    assert(rule_exec->target != NULL);

    ib_status_t rc;
    const ib_operator_inst_t *opinst = rule_exec->rule->opinst;
    const ib_rule_target_t   *target = rule_exec->target;

    /* This if-block is only to log operator values when tracing. */
    if (ib_rule_dlog_level(rule_exec->tx->ctx) >= IB_RULE_DLOG_TRACE) {
        if ( value == NULL ) {
            ib_rule_log_trace(rule_exec,
                              "Exec of op %s on field %s = NULL",
                              opinst->op->name,
                              target->field_name);
        }
        else if (value->type == IB_FTYPE_NUM) {
            ib_num_t num;
            rc = ib_field_value(value, ib_ftype_num_out(&num));
            if ( rc != IB_OK ) {
                return rc;
            }
            ib_rule_log_trace(rule_exec,
                              "Exec of op %s on field %s = %" PRId64,
                              opinst->op->name,
                              target->field_name,
                              num);
        }
        else if ( value->type == IB_FTYPE_NULSTR ) {
            const char* nulstr;
            rc = ib_field_value(value, ib_ftype_nulstr_out(&nulstr));

            if ( rc != IB_OK ) {
                return rc;
            }

            const char* escaped_value =
                ib_util_hex_escape(nulstr, strlen(nulstr));
            if (escaped_value == NULL) {
                return rc;
            }

            ib_rule_log_trace(rule_exec,
                              "Exec of op %s on field %s = %s",
                              opinst->op->name,
                              target->field_name,
                              escaped_value);
            free((void *)escaped_value);
        }
        else if ( value->type == IB_FTYPE_BYTESTR ) {
            const char* escaped_value;
            const ib_bytestr_t *bytestr;

            rc = ib_field_value(value, ib_ftype_bytestr_out(&bytestr));
            if ( rc != IB_OK ) {
                return rc;
            }

            escaped_value = ib_util_hex_escape(
                (const char *)ib_bytestr_const_ptr(bytestr),
                ib_bytestr_size(bytestr));
            if (escaped_value == NULL) {
                return rc;
            }
            ib_rule_log_trace(rule_exec,
                              "Exec of op %s on field %s = %s",
                              opinst->op->name,
                              target->field_name,
                              escaped_value);
            free((void *)escaped_value);
        }
        else {
            ib_rule_log_trace(rule_exec,
                              "Exec of op %s on field %s = %s",
                              opinst->op->name,
                              target->field_name,
                              "[cannot decode field type]");
        }
    }

    /* Limit recursion */
    --recursion;
    if (recursion <= 0) {
        ib_rule_log_error(rule_exec,
                          "Rule engine: List recursion limit reached");
        return IB_EOTHER;
    }

    /* Handle a list by looping through it and recursively calling this func. */
    if ( (value != NULL) && (value->type == IB_FTYPE_LIST) ) {
        const ib_list_t      *vlist;
        const ib_list_node_t *node = NULL; /* Node in vlist. */
        int                   n    = 0;    /* Nth value in the vlist. */

        /* Fetch list out of value into vlist. */
        rc = ib_field_value(value, ib_ftype_list_out(&vlist));
        if (rc != IB_OK) {
            return rc;
        }

        /* Iterate over vlist. */
        IB_LIST_LOOP_CONST(vlist, node) {
            const ib_field_t *nvalue =
                (const ib_field_t *)ib_list_node_data_const(node);
            bool pushed;

            ++n;
            pushed = rule_exec_push_value(rule_exec, nvalue);

            /* Recursive call. */
            rc = execute_operator(rule_exec, nvalue, recursion);
            if (rc != IB_OK) {
                ib_rule_log_warn(rule_exec,
                                 "Error executing list element #%d: %s",
                                 n, ib_status_to_string(rc));
            }
            rule_exec_pop_value(rule_exec, pushed);
        }

        ib_rule_log_debug(rule_exec, "Operator (list %zd) => %"PRId64,
                          vlist->nelts, rule_exec->result);
    }

    /* No recursion required, handle it here */
    else {
        ib_list_t  *actions;
        ib_num_t    result = 0;
        ib_status_t op_rc = IB_OK;
        ib_status_t act_rc = IB_OK;

        /* Fill in the FIELD* fields */
        rc = set_target_fields(rule_exec, value);
        if (rc != IB_OK) {
            ib_rule_log_error(rule_exec,
                              "Error creating one or more FIELD* fields: %s",
                              ib_status_to_string(rc));
        }

        /* Execute the operator */
        /* @todo remove the cast-away of the constness of value */
        op_rc = ib_operator_execute(rule_exec, opinst,
                                    (ib_field_t *)value, &result);
        if (op_rc != IB_OK) {
            ib_rule_log_warn(rule_exec, "Operator returned an error: %s",
                             ib_status_to_string(op_rc));
        }
        rc = ib_rule_log_exec_op(rule_exec->exec_log, opinst, op_rc);
        if (rc != IB_OK) {
            ib_rule_log_error(rule_exec, "Failed to log operator execution: %s",
                              ib_status_to_string(rc));
        }

        /* Store the result */
        if (result != 0) {
            rule_exec->result = result;
        }

        /*
         * Execute the actions.
         *
         * @todo The current behavior is to keep running even after action(s)
         * returns an error.  This needs further discussion to determine what
         * the correct behavior should be.
         */
        if ( (opinst->flags & IB_OPINST_FLAG_INVERT) != 0) {
            result = (result == 0);
        }
        if (op_rc != IB_OK) {
            actions = NULL;
        }
        else if (result != 0) {
            actions = rule_exec->rule->true_actions;
        }
        else {
            actions = rule_exec->rule->false_actions;
        }

        ib_rule_log_exec_add_result(rule_exec->exec_log, value, result);
        act_rc = execute_action_list(rule_exec, result, actions);

        /* Done. */
        clear_target_fields(rule_exec);

        if (act_rc != IB_OK) {
            ib_rule_log_error(rule_exec,
                              "Error executing actions for rule: %s",
                              ib_status_to_string(act_rc));
        }
    }

    return rc;
}

/**
 * Execute a single rule's operator on all target fields.
 *
 * @param[in] rule_exec Rule execution object
 *
 * @returns Status code
 */
static ib_status_t execute_phase_rule_targets(ib_rule_exec_t *rule_exec)
{
    assert(rule_exec != NULL);
    assert(rule_exec->rule != NULL);
    assert(rule_exec->tx != NULL);

    ib_tx_t            *tx = rule_exec->tx;
    ib_rule_t          *rule = rule_exec->rule;
    ib_operator_inst_t *opinst = rule_exec->rule->opinst;
    ib_status_t         rc = IB_OK;
    ib_list_node_t     *node = NULL;

    /* Special case: External rules */
    if (ib_flags_all(rule->flags, IB_RULE_FLAG_EXTERNAL)) {
        ib_status_t op_rc;

        /* Execute the operator */
        ib_rule_log_trace(rule_exec, "Executing external rule");
        op_rc = ib_operator_execute(rule_exec, opinst, NULL,
                                    &rule_exec->result);
        if (op_rc != IB_OK) {
            ib_rule_log_error(rule_exec,
                              "External operator returned an error: %s",
                              ib_status_to_string(op_rc));
        }
        rc = ib_rule_log_exec_op(rule_exec->exec_log, opinst, op_rc);
        if (rc != IB_OK) {
            ib_rule_log_error(rule_exec,
                              "Failed to log external operator execution: %s",
                              ib_status_to_string(rc));
        }
        ib_rule_log_execution(rule_exec);
        return rc;
    }

    /* Log what we're going to do */
    ib_rule_log_debug(rule_exec, "Executing rule");

    /* If this is a no-target rule (i.e. action), do nothing */
    if (ib_flags_all(rule->flags, IB_RULE_FLAG_NO_TGT)) {
        assert(ib_list_elements(rule->target_fields) == 1);
    }
    else {
        assert(ib_list_elements(rule->target_fields) != 0);
    }

    ib_rule_log_debug(rule_exec, "Operating on %zd fields.",
                      ib_list_elements(rule->target_fields));

    /*
     * Loop through all of the fields.
     *
     * @todo The current behavior is to keep running even after an operator
     * returns an error.  This needs further discussion to determine what the
     * correct behavior should be.
     */
    IB_LIST_LOOP(rule->target_fields, node) {
        ib_rule_target_t   *target = (ib_rule_target_t *)node->data;
        assert(target != NULL);
        const char         *fname = target->field_name;
        assert(fname != NULL);
        ib_field_t         *value = NULL;      /* Value from the DPI */
        const ib_field_t   *tfnvalue = NULL;   /* Value after tfns */
        ib_status_t         getrc;             /* Status from ib_data_get() */
        bool                pushed = true;


        /* Set the target in the rule execution object */
        rule_exec_set_target(rule_exec, target);

        /* Get the field value */
        getrc = ib_data_get(tx->data, fname, &value);
        if (getrc == IB_ENOENT) {
            bool allow  =
                ib_flags_all(opinst->op->flags, IB_OP_FLAG_ALLOW_NULL);

            if (! allow) {
                ib_rule_log_debug(rule_exec,
                                  "Operator %s will not execute because "
                                  "there is no field %s.",
                                  opinst->op->name,
                                  fname);
                ib_rule_log_exec_add_target(rule_exec->exec_log, target, NULL);
                continue;
            }

            ib_rule_log_debug(rule_exec,
                              "Operator %s receiving null argument because "
                              "there is no field %s.",
                              opinst->op->name,
                              fname);
        }
        else if (getrc != IB_OK) {
            ib_rule_log_error(rule_exec, "Error getting target field: %s",
                              ib_status_to_string(rc));
            ib_rule_log_exec_add_target(rule_exec->exec_log, target, NULL);
            continue;
        }

        /* Add the target to the log object */
        ib_rule_log_exec_add_target(rule_exec->exec_log, target, value);

        /* Execute the target transformations */
        if (value != NULL) {
            rc = execute_tfns(rule_exec, value, &tfnvalue);
            if (rc != IB_OK) {
                return rc;
            }
        }

        /* Store the rule's final value */
        ib_rule_log_exec_set_tgt_final(rule_exec->exec_log, tfnvalue);

        /* Put the value on the value stack */
        pushed = rule_exec_push_value(rule_exec, value);

        /* Execute the rule operator on the value. */
        if ( (tfnvalue != NULL) && (tfnvalue->type == IB_FTYPE_LIST) ) {
            ib_list_t *value_list;
            ib_list_node_t *value_node;
            rc = ib_field_value(tfnvalue, (void *)&value_list);

            if (rc != IB_OK) {
                ib_rule_log_error(rule_exec,
                                  "Error getting target field value: %s",
                                  ib_status_to_string(rc));
                continue;
            }

            /* Log when there are no arguments. */
            if ( (ib_list_elements(value_list) == 0) &&
                 (ib_rule_dlog_level(tx->ctx) >= IB_RULE_DLOG_TRACE) ) {
                ib_rule_log_trace(rule_exec,
                                  "Rule not running because there are no "
                                  "values for operator %s "
                                  "to operate on in field %s.",
                                  opinst->op->name,
                                  fname);
            }

            /* Run operations on each list element. */
            IB_LIST_LOOP(value_list, value_node) {
                ib_field_t *node_value = (ib_field_t *)value_node->data;
                bool lpushed;

                lpushed = rule_exec_push_value(rule_exec, node_value);


                rc = execute_operator(rule_exec, node_value,
                                      MAX_LIST_RECURSION);
                if (rc != IB_OK) {
                    ib_rule_log_error(rule_exec,
                                      "Operator returned an error: %s",
                                      ib_status_to_string(rc));
                    return rc;
                }
                ib_rule_log_trace(rule_exec, "Operator result => %" PRId64,
                                  rule_exec->result);
                rule_exec_pop_value(rule_exec, lpushed);
            }
        }
        else {
            ib_rule_log_trace(rule_exec, "calling exop on single target");
            rc = execute_operator(rule_exec, tfnvalue, MAX_LIST_RECURSION);
            if (rc != IB_OK) {
                ib_rule_log_error(rule_exec,
                                  "Operator returned an error: %s",
                                  ib_status_to_string(rc));

                /* Clean up the value stack before we return */
                rule_exec_pop_value(rule_exec, pushed);
                return rc;
            }

            /* Log it */
            ib_rule_log_trace(rule_exec, "Operator result => %" PRId64,
                              rule_exec->result);
        }

        /* Pop this element off the value stack */
        rule_exec_pop_value(rule_exec, pushed);
    }

    /* Invert? */
    /* done: */
    if ( (opinst->flags & IB_OPINST_FLAG_INVERT) != 0) {
        rule_exec->result = (rule_exec->result == 0);
    }

    ib_rule_log_execution(rule_exec);

    return rc;
}

/**
 * Execute a single phase rule, it's actions, and it's chained rules.
 *
 * @param[in] rule_exec Rule execution object
 * @param[in] rule Rule to execute
 * @param[in] recursion Recursion limit
 *
 * @returns Status code
 */
static ib_status_t execute_phase_rule(ib_rule_exec_t *rule_exec,
                                      ib_rule_t *rule,
                                      int recursion)
{
    ib_status_t         rc = IB_OK;
    ib_status_t         trc;          /* Temporary status code */

    assert(rule_exec != NULL);
    assert(rule != NULL);
    assert(! rule->phase_meta->is_stream);


    --recursion;
    if (recursion <= 0) {
        ib_rule_log_error(rule_exec,
                          "Rule engine: Phase chain recursion limit reached");
        return IB_EOTHER;
    }

    /* Set the rule in the execution object */
    rc = rule_exec_push_rule(rule_exec, rule);
    if (rc != IB_OK) {
        ib_rule_log_error(rule_exec,
                          "Rule engine: "
                          "Failed to set rule in execution object: %s",
                          ib_status_to_string(rc));
        return rc;
    }

    /*
     * Execute the rule operator on the target fields.
     *
     * @todo The current behavior is to keep running even after an operator
     * returns an error.  This needs further discussion to determine what the
     * correct behavior should be.
     */
    trc = execute_phase_rule_targets(rule_exec);
    if (trc != IB_OK) {
        rc = trc;
        goto cleanup;
    }

    /*
     * Execute chained rule
     *
     * @todo The current behavior is to keep running even after a chained rule
     * returns an error.  This needs further discussion to determine what
     * the correct behavior should be.
     *
     * @note Chaining is currently done via recursion.
     */
    if ( (rule_exec->result != 0) && (rule->chained_rule != NULL) ) {
        ib_rule_log_debug(rule_exec,
                          "Chaining to rule \"%s\"",
                          ib_rule_id(rule->chained_rule));
        trc = execute_phase_rule(rule_exec, rule->chained_rule, recursion);

        if (trc != IB_OK) {
            ib_rule_log_error(rule_exec,
                              "Error executing chained rule \"%s\": %s",
                              ib_rule_id(rule->chained_rule),
                              ib_status_to_string(trc));
            rc = trc;
        }
    }

    /* Pop the rule from the execution object */
cleanup:
    trc = rule_exec_pop_rule(rule_exec);
    if (trc != IB_OK) {
        /* Do nothing */
    }

    return rc;
}

/**
 * Check if the current rule is runnable
 *
 * @param[in] ctx_rule Context rule data
 * @param[in] rule Rule to check
 *
 * @returns true if the rule is runnable, otherwise false
 */
static bool rule_is_runnable(const ib_rule_ctx_data_t *ctx_rule,
                             const ib_rule_t *rule)
{
    /* Skip invalid / disabled rules */
    if (! ib_flags_all(ctx_rule->flags, IB_RULECTX_FLAG_ENABLED)) {
        return false;
    }
    if (! ib_flags_all(rule->flags, IB_RULE_FLAG_VALID)) {
        return false;
    }

    return true;
}

/**
 * Check if allow affects the current rule
 *
 * @param[in] tx Transaction
 * @param[in] meta Rule's phase meta-data
 * @param[in] rule Rule to check (or NULL)
 * @param[in] check_phase Check if ALLOW_PHASE is set
 *
 * @returns true if the rule is affected, otherwise false
 */
static bool rule_allow(const ib_tx_t *tx,
                       const ib_rule_phase_meta_t *meta,
                       const ib_rule_t *rule,
                       bool check_phase)
{
    /* Check the ALLOW_ALL flag */
    if ( (meta->phase_num != PHASE_POSTPROCESS) &&
         (ib_tx_flags_isset(tx, IB_TX_ALLOW_ALL) == 1) )
    {
        ib_rule_log_tx_debug(tx,
                             "Skipping phase %d/\"%s\" in context \"%s\": "
                             "ALLOW set",
                             meta->phase_num, meta->name,
                             ib_context_full_get(tx->ctx));
        return true;
    }

    /* If this is a request phase rule, Check the ALLOW_REQUEST flag */
    if ( (ib_flags_all(meta->flags, PHASE_FLAG_REQUEST)) &&
         (ib_tx_flags_isset(tx, IB_TX_ALLOW_REQUEST) == 1) )
    {
        ib_rule_log_tx_debug(tx,
                             "Skipping phase %d/\"%s\" in context \"%s\": "
                             "ALLOW_REQUEST set",
                             meta->phase_num, meta->name,
                             ib_context_full_get(tx->ctx));
        return true;
    }

    /* If check_phase is true, check the ALLOW_PHASE flag */
    if ( check_phase &&
         (tx->allow_phase == meta->phase_num) &&
         (ib_tx_flags_isset(tx, IB_TX_ALLOW_PHASE) == 1) )
    {
        ib_rule_log_tx_debug(tx,
                             "Skipping remaining rules phase %d/\"%s\" "
                             "in context \"%s\": ALLOW_PHASE set",
                             meta->phase_num, meta->name,
                             ib_context_full_get(tx->ctx));
        return true;
    }

    return false;
}

/**
 * Run a set of phase rules.
 *
 * @param[in] ib Engine.
 * @param[in,out] tx Transaction.
 * @param[in] event Event type.
 * @param[in] cbdata Callback data (actually phase_rule_cbdata_t).
 *
 * @returns
 *   - IB_OK on success.
 *   - IB_DECLINED if the httpd plugin declines to block the traffic.
 */
static ib_status_t run_phase_rules(ib_engine_t *ib,
                                   ib_tx_t *tx,
                                   ib_state_event_type_t event,
                                   void *cbdata)
{
    assert(ib != NULL);
    assert(tx != NULL);
    assert(tx->ctx != NULL);
    assert(cbdata != NULL);

    const ib_rule_phase_meta_t *meta = (const ib_rule_phase_meta_t *) cbdata;
    ib_context_t               *ctx = tx->ctx;
    const ib_ruleset_phase_t   *ruleset_phase;
    ib_rule_exec_t             *rule_exec;
    ib_list_t                  *rules;
    ib_list_node_t             *node = NULL;
    ib_status_t                rc = IB_OK;

    ruleset_phase = &(ctx->rules->ruleset.phases[meta->phase_num]);
    assert(ruleset_phase != NULL);
    rules = ruleset_phase->rule_list;
    assert(rules != NULL);

    /* Create the rule execution object */
    rc = ib_rule_exec_create(tx, &rule_exec);
    if (rc != IB_OK) {
        ib_rule_log_tx_error(tx,
                             "Failed to create rule execution object: %s",
                             ib_status_to_string(rc));
        return rc;
    }

    /* Log the transaction event start */
    ib_rule_log_tx_event_start(rule_exec, event);
    ib_rule_log_phase(rule_exec,
                      meta->phase_num, phase_name(meta),
                      ib_list_elements(rules));

    /* Allow (skip) this phase? */
    if (rule_allow(tx, meta, NULL, false)) {
        rc = IB_OK;
        goto finish;
    }

    /* Clear the phase allow flag */
    ib_flags_clear(tx->flags, IB_TX_ALLOW_PHASE);
    tx->allow_phase = PHASE_NONE;

    /* If we're blocking, skip processing */
    if (ib_tx_flags_isset(tx, IB_TX_BLOCK_PHASE | IB_TX_BLOCK_IMMEDIATE) &&
        (ib_flags_any(meta->flags, PHASE_FLAG_FORCE) == false) )
    {
        ib_rule_log_tx_debug(tx,
                             "Not executing rules for phase %d/\"%s\" "
                             "in context \"%s\" because transaction previously "
                             "has been blocked with status %d",
                             meta->phase_num, phase_name(meta),
                             ib_context_full_get(ctx), tx->block_status);
        rc = IB_OK;
        goto finish;
    }

    /* Sanity check */
    if (ruleset_phase->phase_num != meta->phase_num) {
        ib_rule_log_tx_error(tx,
                             "Rule engine: Phase %d/\"%s\" is %d",
                             meta->phase_num, phase_name(meta),
                             ruleset_phase->phase_num);
        rc = IB_EINVAL;
        goto finish;
    }

    /* Walk through the rules & execute them */
    if (IB_LIST_ELEMENTS(rules) == 0) {
        ib_rule_log_tx_debug(tx,
                             "No rules for phase %d/\"%s\" in context \"%s\"",
                             meta->phase_num, phase_name(meta),
                             ib_context_full_get(ctx));
        rc = IB_OK;
        goto finish;
    }
    ib_rule_log_tx_debug(tx,
                         "Executing %zd rules for phase %d/\"%s\" "
                         "in context \"%s\"",
                         IB_LIST_ELEMENTS(rules),
                         meta->phase_num, phase_name(meta),
                         ib_context_full_get(ctx));

    /*
     * Loop through all of the rules for this phase, execute them.
     *
     * @todo The current behavior is to keep running even after rule execution
     * returns an error.  This needs further discussion to determine what the
     * correct behavior should be.
     */
    IB_LIST_LOOP(rules, node) {
        ib_rule_ctx_data_t *ctx_rule = (ib_rule_ctx_data_t *)node->data;
        ib_rule_t          *rule;
        ib_status_t         rule_rc;

        /* Skip invalid / disabled rules */
        rule = ctx_rule->rule;
        if (! rule_is_runnable(ctx_rule, rule)) {
            ib_rule_log_tx_debug(tx,
                                 "Not executing invalid/disabled phase rule");
            continue;
        }

        /* Allow (skip) this phase? */
        if (rule_allow(tx, meta, rule, true)) {
            break;
        }

        /* Execute the rule, it's actions and chains */
        rule_rc = execute_phase_rule(rule_exec, rule, MAX_CHAIN_RECURSION);

        /* Handle declined return code. Did this block? */
        if (ib_tx_flags_isset(tx, IB_TX_BLOCK_IMMEDIATE) ) {
            bool block_rc;
            ib_rule_log_debug(rule_exec,
                              "Rule resulted in immediate block "
                              "(aborting rule processing): %s",
                              ib_status_to_string(rule_rc));
            block_rc = report_block_to_server(rule_exec);
            if (block_rc != IB_OK) {
                ib_rule_log_error(rule_exec, "Failed to block: %s",
                                  ib_status_to_string(block_rc));
                if (rule_rc == IB_OK) {
                    rule_rc = block_rc;
                }
            }
            else {
                goto finish;
            }
        }
        if ( (rc == IB_OK) && (rule_rc != IB_OK) ) {
            /* rc = rule_rc; */
        }
    }

    if (ib_tx_flags_isset(tx, IB_TX_BLOCK_PHASE) ) {
        ib_rule_log_tx_debug(tx, "Rule resulted in phase block");
        rc = report_block_to_server(rule_exec);
        if (rc != IB_OK) {
            ib_rule_log_tx_error(tx,
                                 "Failed to block phase: %s",
                                 ib_status_to_string(rc));
        }
    }

    /* Log the end of the tx event */
finish:
    ib_rule_log_tx_event_end(rule_exec, event);

    /*
     * @todo Eat errors for now.  Unless something Really Bad(TM) has
     * occurred, return IB_OK to the engine.  A bigger discussion of if / how
     * such errors should be propagated needs to occur.
     */
    return rc;
}

/**
 * Execute a single stream operator, and it's actions
 *
 * @param[in] rule_exec Rule execution object
 * @param[in] value Value to pass to the operator
 *
 * @returns Status code
 */
static ib_status_t execute_stream_operator(ib_rule_exec_t *rule_exec,
                                           ib_field_t *value)
{
    assert(rule_exec != NULL);
    assert(rule_exec->rule != NULL);
    assert(value != NULL);

    ib_status_t      rc;
    const ib_list_t *actions;
    const ib_rule_t *rule = rule_exec->rule;
    bool             pushed = rule_exec_push_value(rule_exec, value);
    ib_num_t         result = 0;
    ib_status_t      op_rc;
    ib_status_t      act_rc;

    /* Add a target execution result to the log object */
    ib_rule_log_exec_add_stream_tgt(rule_exec->exec_log, value);

    /* Fill in the FIELD* fields */
    rc = set_target_fields(rule_exec, value);
    if (rc != IB_OK) {
        ib_rule_log_error(rule_exec,
                          "Error creating one or more FIELD* fields: %s",
                          ib_status_to_string(rc));
    }

    /* Execute the rule operator */
    op_rc = ib_operator_execute(rule_exec, rule->opinst, value, &result);
    if (op_rc != IB_OK) {
        ib_rule_log_error(rule_exec, "Operator returned an error: %s",
                          ib_status_to_string(op_rc));
        return op_rc;
    }
    rc = ib_rule_log_exec_op(rule_exec->exec_log, rule->opinst, rc);
    if (rc != IB_OK) {
        ib_rule_log_error(rule_exec, "Failed to log operator execution: %s",
                          ib_status_to_string(rc));
    }
    ib_rule_log_trace(rule_exec, "Operator => %" PRId64, result);

    rule_exec_pop_value(rule_exec, pushed);

    /* Invert? */
    if ( (rule->opinst->flags & IB_OPINST_FLAG_INVERT) != 0) {
        result = (result == 0);
    }

    /*
     * Execute the actions.
     *
     * @todo The current behavior is to keep running even after action(s)
     * returns an error.  This needs further discussion to determine what
     * the correct behavior should be.
     */
    if (op_rc != IB_OK) {
        actions = NULL;
    }
    else if (result != 0) {
        actions = rule_exec->rule->true_actions;
    }
    else {
        actions = rule_exec->rule->false_actions;
    }

    ib_rule_log_exec_add_result(rule_exec->exec_log, value, result);
    act_rc = execute_action_list(rule_exec, result, actions);

    if (act_rc != IB_OK) {
        ib_rule_log_error(rule_exec,
                          "Error executing action for rule: %s",
                          ib_status_to_string(act_rc));
    }

    if (ib_tx_flags_isset(rule_exec->tx, IB_TX_BLOCK_IMMEDIATE) ) {
        ib_rule_log_debug(rule_exec,
                          "Rule resulted in immediate block "
                          "(aborting rule processing): %s",
                          ib_status_to_string(rc));
        report_block_to_server(rule_exec);
    }

    ib_rule_log_execution(rule_exec);
    clear_target_fields(rule_exec);

    return rc;
}

/**
 * Execute a single stream txdata rule, and it's actions
 *
 * @param[in] rule_exec Rule execution object
 * @param[in,out] txdata Transaction data
 *
 * @returns Status code
 */
static ib_status_t execute_stream_txdata_rule(ib_rule_exec_t *rule_exec,
                                              ib_txdata_t *txdata)
{
    ib_status_t    rc = IB_OK;
    ib_field_t    *value = NULL;

    assert(rule_exec != NULL);
    assert(rule_exec->rule != NULL);
    assert(rule_exec->rule->phase_meta->is_stream);
    assert(txdata != NULL);


    /*
     * Execute the rule operator.
     *
     * @todo The current behavior is to keep running even after action(s)
     * returns an error.  This needs further discussion to determine what the
     * correct behavior should be.
     */

    /* Create a field to hold the data */
    rc = ib_field_create_bytestr_alias(&value,
                                       rule_exec->tx->mp,
                                       "txdata", 3,
                                       txdata->data, txdata->dlen);
    if (rc != IB_OK) {
        ib_rule_log_error(rule_exec,
                          "Error creating field for stream "
                          "txdata rule data: %s",
                          ib_status_to_string(rc));
        return rc;
    }

    rc = execute_stream_operator(rule_exec, value);

    return rc;
}

/**
 * Execute a single stream header rule, and it's actions
 *
 * @param[in] rule_exec Rule execution object
 * @param[in] header Parsed header
 *
 * @returns Status code
 */
static ib_status_t execute_stream_header_rule(ib_rule_exec_t *rule_exec,
                                              ib_parsed_header_t *header)
{
    ib_status_t          rc = IB_OK;
    ib_field_t          *value;
    ib_parsed_name_value_pair_list_t *nvpair;

    assert(rule_exec != NULL);
    assert(header != NULL);

    /*
     * Execute the rule operator.
     *
     * @todo The current behavior is to keep running even after action(s)
     * returns an error.  This needs further discussion to determine what the
     * correct behavior should be.
     */
    for (nvpair = header;  nvpair != NULL;  nvpair = nvpair->next) {

        /* Create a field to hold the data */
        ib_rule_log_debug(rule_exec,
                          "nvpair: \"%.*s\"=\"%.*s\"\n",
                          (int)ib_bytestr_length(nvpair->name),
                          (const char *)ib_bytestr_const_ptr(nvpair->name),
                          (int)ib_bytestr_length(nvpair->value),
                          (const char *)ib_bytestr_const_ptr(nvpair->value));
        rc = ib_field_create(&value,
                             rule_exec->tx->mp,
                             (const char *)ib_bytestr_const_ptr(nvpair->name),
                             ib_bytestr_length(nvpair->name),
                             IB_FTYPE_BYTESTR,
                             ib_ftype_bytestr_in(nvpair->value));
        if (rc != IB_OK) {
            ib_rule_log_error(rule_exec,
                              "Error creating field for "
                              "header stream rule data: %s",
                              ib_status_to_string(rc));
            return rc;
        }

        rc = execute_stream_operator(rule_exec, value);
    }

    return rc;
}

/**
 * Run a set of stream rules.
 *
 * @param[in] ib Engine.
 * @param[in] tx Transaction.
 * @param[in] event Event type.
 * @param[in] txdata Transaction data (or NULL)
 * @param[in] header Parsed header (or NULL)
 * @param[in] meta Phase meta data
 *
 * @returns
 *   - Status code IB_OK
 */
static ib_status_t run_stream_rules(ib_engine_t *ib,
                                    ib_tx_t *tx,
                                    ib_state_event_type_t event,
                                    ib_txdata_t *txdata,
                                    ib_parsed_header_t *header,
                                    const ib_rule_phase_meta_t *meta)
{
    assert(ib != NULL);
    assert( (txdata != NULL) || (header != NULL) );
    assert(meta != NULL);
    assert( (meta->hook_type != IB_STATE_HOOK_TXDATA) || (txdata != NULL) );
    assert( (meta->hook_type != IB_STATE_HOOK_HEADER) || (header != NULL) );

    ib_context_t             *ctx = tx->ctx;
    const ib_ruleset_phase_t *ruleset_phase =
        &(ctx->rules->ruleset.phases[meta->phase_num]);
    ib_list_t                *rules = ruleset_phase->rule_list;
    const ib_list_node_t     *node = NULL;
    ib_rule_exec_t           *rule_exec;
    ib_status_t               rc;

    /* Create the rule execution object */
    rc = ib_rule_exec_create(tx, &rule_exec);
    if (rc != IB_OK) {
        ib_rule_log_tx_error(tx,
                             "Failed to create rule execution object: %s",
                             ib_status_to_string(rc));
        return rc;
    }

    /* Log the transaction event start */
    ib_rule_log_tx_event_start(rule_exec, event);
    ib_rule_log_phase(rule_exec,
                      meta->phase_num, phase_name(meta),
                      ib_list_elements(rules));

    /* Allow (skip) this phase? */
    if (rule_allow(tx, meta, NULL, false)) {
        return IB_OK;
    }

    /* Clear the phase allow flag if we're in a new phase */
    if ( (ib_tx_flags_isset(tx, IB_TX_ALLOW_PHASE) == 1) &&
         (tx->allow_phase != meta->phase_num) )
    {
        ib_flags_clear(tx->flags, IB_TX_ALLOW_PHASE);
        tx->allow_phase = PHASE_NONE;
    }

    /* Sanity check */
    if (ruleset_phase->phase_num != meta->phase_num) {
        ib_rule_log_error(rule_exec,
                          "Rule engine: Stream %d/\"%s\" is %d",
                          meta->phase_num, phase_name(meta),
                          ruleset_phase->phase_num);
        return IB_EINVAL;
    }

    /* Are there any rules?  If not, do a quick exit */
    if (IB_LIST_ELEMENTS(rules) == 0) {
        ib_rule_log_debug(rule_exec,
                          "No rules for stream %d/\"%s\" in context \"%s\"",
                          meta->phase_num, phase_name(meta),
                          ib_context_full_get(ctx));
        return IB_OK;
    }
    ib_rule_log_debug(rule_exec,
                      "Executing %zd rules for stream %d/\"%s\" "
                      "in context \"%s\"",
                      IB_LIST_ELEMENTS(rules),
                      meta->phase_num, phase_name(meta),
                      ib_context_full_get(ctx));

    /*
     * Loop through all of the rules for this phase, execute them.
     *
     * @todo The current behavior is to keep running even after rule execution
     * returns an error.  This needs further discussion to determine what the
     * correct behavior should be.
     */
    IB_LIST_LOOP_CONST(rules, node) {
        const ib_rule_ctx_data_t *ctx_rule =
            (const ib_rule_ctx_data_t *)node->data;
        const ib_rule_t    *rule;
        ib_status_t         trc;

        /* Reset status */
        rc = IB_OK;

        /* Skip invalid / disabled rules */
        rule = ctx_rule->rule;
        if (! rule_is_runnable(ctx_rule, rule)) {
            ib_rule_log_debug(rule_exec,
                              "Not executing invalid/disabled stream rule");
            continue;
        }

        /* Allow (skip) this phase? */
        if (rule_allow(tx, meta, rule, true)) {
            break;
        }

        /* Push onto the rule execution stack */
        trc = rule_exec_push_rule(rule_exec, rule);
        if (trc != IB_OK) {
            break;
        }

        /*
         * Execute the rule
         *
         * @todo The current behavior is to keep running even after an
         * operator returns an error.  This needs further discussion to
         * determine what the correct behavior should be.
         */
        if (txdata != NULL) {
            rc = execute_stream_txdata_rule(rule_exec, txdata);
        }
        else if (header != NULL) {
            rc = execute_stream_header_rule(rule_exec, header);
        }
        if (rc != IB_OK) {
            ib_rule_log_error(rule_exec, "Error executing rule: %s",
                              ib_status_to_string(rc));
        }

        ib_rule_log_execution(rule_exec);
        rc = rule_exec_pop_rule(rule_exec);
        if (rc != IB_OK) {
            break;
        }
    }

    if (ib_tx_flags_isset(tx, IB_TX_BLOCK_PHASE) ) {
        report_block_to_server(rule_exec);
    }

    /*
     * @todo Eat errors for now.  Unless something Really Bad(TM) has
     * occurred, return IB_OK to the engine.  A bigger discussion of if / how
     * such errors should be propagated needs to occur.
     */
    return IB_OK;
}

/**
 * Run stream header rules
 *
 * @param[in] ib Engine.
 * @param[in] tx Transaction.
 * @param[in] event Event type.
 * @param[in] header Parsed header
 * @param[in] cbdata Callback data (actually phase_rule_cbdata_t)
 *
 * @returns Status code
 */
static ib_status_t run_stream_header_rules(ib_engine_t *ib,
                                           ib_tx_t *tx,
                                           ib_state_event_type_t event,
                                           ib_parsed_header_t *header,
                                           void *cbdata)
{
    assert(ib != NULL);
    assert(header != NULL);
    assert(cbdata != NULL);

    const ib_rule_phase_meta_t *meta = (const ib_rule_phase_meta_t *) cbdata;
    ib_status_t rc;
    rc = run_stream_rules(ib, tx, event, NULL, header, meta);
    return rc;
}

/**
 * Run stream TXDATA rules
 *
 * @param[in] ib Engine.
 * @param[in] tx Transaction.
 * @param[in] event Event type.
 * @param[in] txdata Transaction data.
 * @param[in] cbdata Callback data (actually phase_rule_cbdata_t)
 *
 * @returns Status code
 */
static ib_status_t run_stream_txdata_rules(ib_engine_t *ib,
                                           ib_tx_t *tx,
                                           ib_state_event_type_t event,
                                           ib_txdata_t *txdata,
                                           void *cbdata)
{
    assert(ib != NULL);
    assert(cbdata != NULL);

    if (txdata == NULL) {
        return IB_OK;
    }
    const ib_rule_phase_meta_t *meta = (const ib_rule_phase_meta_t *) cbdata;
    ib_status_t rc;
    rc = run_stream_rules(ib, tx, event, txdata, NULL, meta);
    return rc;
}

/**
 * Run stream TX rules (aka request header)
 *
 * @param[in] ib Engine.
 * @param[in] tx Transaction.
 * @param[in] event Event type.
 * @param[in] cbdata Callback data (actually phase_rule_cbdata_t)
 *
 * @returns Status code
 */
static ib_status_t run_stream_tx_rules(ib_engine_t *ib,
                                       ib_tx_t *tx,
                                       ib_state_event_type_t event,
                                       void *cbdata)
{
    ib_parsed_header_wrapper_t *hdrs;
    ib_status_t rc;

    assert(ib != NULL);
    assert(tx != NULL);
    assert(cbdata != NULL);

    /* Wrap up the request line */
    rc = ib_parsed_name_value_pair_list_wrapper_create(&hdrs, tx);
    if (rc != IB_OK) {
        ib_log_error_tx(tx, "Error creating name/value pair list: %s",
                        ib_status_to_string(rc));
        return rc;
    }
    if ( (tx->request_line->method != NULL) &&
         (ib_bytestr_const_ptr(tx->request_line->method) != NULL) )
    {
        rc = ib_parsed_name_value_pair_list_add(
            hdrs,
            "method", 6,
            (const char *)ib_bytestr_const_ptr(tx->request_line->method),
            ib_bytestr_length(tx->request_line->method));
        if (rc != IB_OK) {
            ib_rule_log_tx_error(tx,
                                 "Error adding method to "
                                 "name/value pair list: %s",
                                 ib_status_to_string(rc));
            return rc;
        }
    }
    if ( (tx->request_line->uri != NULL) &&
         (ib_bytestr_const_ptr(tx->request_line->uri) != NULL) )
    {
        rc = ib_parsed_name_value_pair_list_add(
            hdrs,
            "uri", 3,
            (const char *)ib_bytestr_const_ptr(tx->request_line->uri),
            ib_bytestr_length(tx->request_line->uri));
        if (rc != IB_OK) {
            ib_rule_log_tx_error(tx,
                                 "Error adding uri to name/value pair list: %s",
                                 ib_status_to_string(rc));
            return rc;
        }
    }
    if ( (tx->request_line->protocol != NULL) &&
         (ib_bytestr_const_ptr(tx->request_line->protocol) != NULL) )
    {
        rc = ib_parsed_name_value_pair_list_add(
            hdrs,
            "protocol", 8,
            (const char *)ib_bytestr_const_ptr(tx->request_line->protocol),
            ib_bytestr_length(tx->request_line->protocol));
        if (rc != IB_OK) {
            ib_rule_log_tx_error(tx,
                                 "Error adding protocol to name/value "
                                 "pair list: %s",
                                 ib_status_to_string(rc));
            return rc;
        }
    }

    /* Now, process the request line */
    if ( (hdrs != NULL) && (hdrs->head != NULL) ) {
        ib_rule_log_tx_trace(tx, "Running header line through stream header");
        rc = run_stream_header_rules(ib, tx, event,
                                     hdrs->head, cbdata);
        if (rc != IB_OK) {
            ib_rule_log_tx_error(tx,
                                 "Error processing tx request line: %s",
                                 ib_status_to_string(rc));
            return rc;
        }
    }

    /* Process the request header */
    if ( (tx->request_header != NULL) && (tx->request_header->head != NULL) ) {
        ib_rule_log_tx_trace(tx, "Running header through stream header");
        rc = run_stream_header_rules(ib, tx, event,
                                     tx->request_header->head,
                                     cbdata);
        if (rc != IB_OK) {
            ib_rule_log_tx_error(tx,
                                 "Error processing tx request line: %s",
                                 ib_status_to_string(rc));
            return rc;
        }
    }

    return IB_OK;
}

/**
 * Initialize rule set objects.
 *
 * @param[in] ib Engine
 * @param[in] mp Memory pool to use for allocations
 * @param[in,out] ctx_rules Context's rules
 *
 * @returns Status code
 */
static ib_status_t init_ruleset(ib_engine_t *ib,
                                ib_mpool_t *mp,
                                ib_rule_context_t *ctx_rules)
{
    ib_status_t rc;
    ib_num_t    phase_num;

    /* Initialize the phase rules */
    for (phase_num = (ib_num_t)PHASE_NONE;
         phase_num < (ib_num_t)IB_RULE_PHASE_COUNT;
         ++phase_num)
    {
        ib_ruleset_phase_t *ruleset_phase =
            &(ctx_rules->ruleset.phases[phase_num]);
        ruleset_phase->phase_num = (ib_rule_phase_num_t)phase_num;
        rc = find_phase_meta(phase_num, &(ruleset_phase->phase_meta));
        if (rc != IB_OK) {
            ib_log_error(ib,
                         "Rule set initialization: "
                         "failed to find phase meta data: %s",
                         ib_status_to_string(rc));
            return rc;
        }

        rc = ib_list_create(&(ruleset_phase->rule_list), mp);
        if (rc != IB_OK) {
            ib_log_error(ib,
                         "Rule set initialization: "
                         "failed to create phase ruleset list: %s",
                         ib_status_to_string(rc));
            return rc;
        }
    }

    /* Create a hash to hold rules indexed by ID */
    rc = ib_hash_create_nocase(&(ctx_rules->rule_hash), mp);
    if (rc != IB_OK) {
        ib_log_error(ib,
                     "Rule set initialization: failed to create hash: %s",
                     ib_status_to_string(rc));
        return rc;
    }

    return IB_OK;
}

/**
 * Register rules callbacks
 *
 * @param[in] ib Engine
 * @param[in] mp Memory pool to use for allocations
 * @param[in,out] rule_engine Rule engine
 *
 * @returns Status code
 */
static ib_status_t register_callbacks(ib_engine_t *ib,
                                      ib_mpool_t *mp,
                                      ib_rule_engine_t *rule_engine)
{
    const ib_rule_phase_meta_t *meta;
    const char                 *hook_type = NULL;
    ib_status_t                 rc = IB_OK;

    /* Register specific handlers for specific events, and a
     * generic handler for the rest */
    for (meta = rule_phase_meta; meta->phase_num != PHASE_INVALID; ++meta) {
        if (meta->event == (ib_state_event_type_t) -1) {
            continue;
        }

        /* Non-phase rules all use the same callback */
        if (! meta->is_stream) {
            rc = ib_hook_tx_register(
                ib,
                meta->event,
                run_phase_rules,
                (void *)meta);
            hook_type = "tx";
        }
        else {
            switch (meta->hook_type) {

            case IB_STATE_HOOK_TX:
                rc = ib_hook_tx_register(
                    ib,
                    meta->event,
                    run_stream_tx_rules,
                    (void *)meta);
                hook_type = "stream-tx";
                break;

            case IB_STATE_HOOK_TXDATA:
                rc = ib_hook_txdata_register(
                    ib,
                    meta->event,
                    run_stream_txdata_rules,
                    (void *)meta);
                hook_type = "txdata";
                break;

            case IB_STATE_HOOK_HEADER:
                rc = ib_hook_parsed_header_data_register(
                    ib,
                    meta->event,
                    run_stream_header_rules,
                    (void *)meta);
                hook_type = "header";
                break;

            default:
                ib_log_error(ib,
                             "Unknown hook registration type %d for "
                             "phase %d/\"%s\"",
                             meta->phase_num, meta->event,
                             phase_description(meta));
                return IB_EINVAL;
            }
        }

        /* OK */
        if (rc != IB_OK) {
            ib_log_error(ib,
                         "Hook \"%s\" registration for phase "
                         "%d/%d/\"%s\" returned %s",
                         hook_type, meta->phase_num, meta->event,
                         phase_description(meta),
                         ib_status_to_string(rc));
            return rc;
        }
    }

    return IB_OK;
}

/**
 * Initialize a rule engine object.
 *
 * @param[in] ib Engine
 * @param[in,out] mp Memory pool to use for allocations
 * @param[out] p_rule_engine Pointer to new rule engine object
 *
 * @returns Status code
 */
static ib_status_t create_rule_engine(const ib_engine_t *ib,
                                      ib_mpool_t *mp,
                                      ib_rule_engine_t **p_rule_engine)
{
    ib_rule_engine_t *rule_engine;
    ib_status_t       rc;

    /* Create the rule object */
    rule_engine =
        (ib_rule_engine_t *)ib_mpool_calloc(mp, 1, sizeof(*rule_engine));
    if (rule_engine == NULL) {
        ib_log_error(ib,
                     "Rule engine failed to allocate rule engine object");
        return IB_EALLOC;
    }

    /* Create the rule list */
    rc = ib_list_create(&(rule_engine->rule_list), mp);
    if (rc != IB_OK) {
        ib_log_error(ib,
                     "Rule engine failed to create rule list: %s",
                     ib_status_to_string(rc));
        return rc;
    }

    rc = ib_hash_create_nocase(&(rule_engine->rule_hash), mp);
    if (rc != IB_OK) {
        ib_log_error(ib,
                     "Rule engine failed to create rule hash: %s",
                     ib_status_to_string(rc));
        return rc;
    }

    rc = ib_hash_create(&(rule_engine->external_drivers), mp);
    if (rc != IB_OK) {
        ib_log_error(ib,
                     "Rule engine failed to create external rules hash: %s",
                     ib_status_to_string(rc));
        return rc;
    }

    *p_rule_engine = rule_engine;
    return IB_OK;
}

/**
 * Initialize a context's rule object.
 *
 * @param[in] ib Engine
 * @param[in,out] mp Memory pool to use for allocations
 * @param[out] p_ctx_rules Pointer to new rule context object
 *
 * @returns Status code
 */
static ib_status_t create_rule_context(const ib_engine_t *ib,
                                       ib_mpool_t *mp,
                                       ib_rule_context_t **p_ctx_rules)
{
    assert(ib != NULL);
    assert(mp != NULL);
    assert(p_ctx_rules != NULL);

    ib_rule_context_t *ctx_rules;
    ib_status_t        rc;

    /* Create the rule object */
    ctx_rules =
        (ib_rule_context_t *)ib_mpool_calloc(mp, 1, sizeof(*ctx_rules));
    if (ctx_rules == NULL) {
        ib_log_error(ib,
                     "Rule engine failed to allocate context rule object");
        return IB_EALLOC;
    }

    /* Create the rule list */
    rc = ib_list_create(&(ctx_rules->rule_list), mp);
    if (rc != IB_OK) {
        ib_log_error(ib,
                     "Rule engine failed to initialize rule list: %s",
                     ib_status_to_string(rc));
        return rc;
    }

    /* Create the rule enable/disable lists */
    rc = ib_list_create(&(ctx_rules->enable_list), mp);
    if (rc != IB_OK) {
        ib_log_error(ib,
                     "Rule engine failed to initialize rule enable list: %s",
                     ib_status_to_string(rc));
        return rc;
    }
    rc = ib_list_create(&(ctx_rules->disable_list), mp);
    if (rc != IB_OK) {
        ib_log_error(ib,
                     "Rule engine failed to initialize rule disable list: %s",
                     ib_status_to_string(rc));
        return rc;
    }

    *p_ctx_rules = ctx_rules;
    return IB_OK;
}

/**
 * Copy a list of rules from one list to another
 *
 * @param[in] src_list List of items to copy
 * @param[in,out] dest_list List to copy items into
 *
 * @returns Status code
 */
static ib_status_t copy_rule_list(const ib_list_t *src_list,
                                  ib_list_t *dest_list)
{
    assert(src_list != NULL);
    assert(dest_list != NULL);
    ib_status_t rc;
    const ib_list_node_t *node;

    IB_LIST_LOOP_CONST(src_list, node) {
        assert(node->data != NULL);
        rc = ib_list_push(dest_list, node->data);
        if (rc != IB_OK) {
            return rc;
        }
    }
    return IB_OK;
}

/**
 * Populate a hash of rules from a list
 *
 * @param[in] src_list list of items to copy
 * @param[in,out] dest_hash Hash to copy items into
 *
 * @returns Status code
 */
static ib_status_t copy_rule_hash(const ib_context_t *ctx,
                                  const ib_hash_t *src_hash,
                                  ib_hash_t *dest_hash)
{
    assert(src_hash != NULL);
    assert(dest_hash != NULL);
    ib_status_t rc;
    const ib_list_node_t *node;
    ib_list_t *src_list;

    if (ib_hash_size(src_hash) == 0) {
        return IB_OK;
    }
    rc = ib_list_create(&src_list, ib_engine_pool_temp_get(ctx->ib));
    if (rc != IB_OK) {
        return rc;
    }
    rc = ib_hash_get_all(src_hash, src_list);
    if (rc != IB_OK) {
        return rc;
    }

    IB_LIST_LOOP_CONST(src_list, node) {
        assert(node->data != NULL);
        const ib_rule_t *rule = (const ib_rule_t *)node->data;

        rc = ib_hash_set(dest_hash, rule->meta.id, node->data);
        if (rc != IB_OK) {
            return rc;
        }
    }
    return IB_OK;
}

/**
 * Populate a hash of rules from a list
 *
 * @param[in] src_list list of items to copy
 * @param[in,out] dest_hash Hash to copy items into
 *
 * @returns Status code
 */
static ib_status_t copy_rule_hash(const ib_context_t *ctx,
                                  const ib_hash_t *src_hash,
                                  ib_hash_t *dest_hash)
{
    IB_FTRACE_INIT();
    assert(src_hash != NULL);
    assert(dest_hash != NULL);
    ib_status_t rc;
    const ib_list_node_t *node;
    ib_list_t *src_list;

    if (ib_hash_size(src_hash) == 0) {
        IB_FTRACE_RET_STATUS(IB_OK);
    }
    rc = ib_list_create(&src_list, ib_engine_pool_temp_get(ctx->ib));
    if (rc != IB_OK) {
        IB_FTRACE_RET_STATUS(rc);
    }
    rc = ib_hash_get_all(src_hash, src_list);
    if (rc != IB_OK) {
        IB_FTRACE_RET_STATUS(rc);
    }

    IB_LIST_LOOP_CONST(src_list, node) {
        assert(node->data != NULL);
        const ib_rule_t *rule = (const ib_rule_t *)node->data;

        rc = ib_hash_set(dest_hash, rule->meta.id, node->data);
        if (rc != IB_OK) {
            IB_FTRACE_RET_STATUS(rc);
        }
    }
    IB_FTRACE_RET_STATUS(IB_OK);
}

/**
 * Import a rule's context from it's parent
 *
 * @param[in] parent_rules Parent's rule context object
 * @param[in,out] ctx_rules Rule context object
 *
 * @returns Status code
 */
static ib_status_t import_rule_context(const ib_context_t *ctx,
                                       const ib_rule_context_t *parent_rules,
                                       ib_rule_context_t *ctx_rules)
{
    assert(parent_rules != NULL);
    assert(ctx_rules != NULL);
    ib_status_t rc;

    /* Copy rules list */
    rc = copy_rule_list(parent_rules->rule_list, ctx_rules->rule_list);
    if (rc != IB_OK) {
        return rc;
    }

    /* Copy enable list */
    rc = copy_rule_list(parent_rules->enable_list, ctx_rules->enable_list);
    if (rc != IB_OK) {
        return rc;
    }

    /* Copy disable list */
    rc = copy_rule_list(parent_rules->disable_list, ctx_rules->disable_list);
    if (rc != IB_OK) {
<<<<<<< HEAD
        return rc;
=======
        IB_FTRACE_RET_STATUS(rc);
>>>>>>> 9583562b
    }

    /* Copy rule hash */
    rc = copy_rule_hash(ctx, parent_rules->rule_hash, ctx_rules->rule_hash);
    if (rc != IB_OK) {
        return rc;
    }
    return IB_OK;
}


ib_status_t ib_rule_engine_init(ib_engine_t *ib,
                                ib_module_t *mod)
{
    ib_status_t rc;

    /* Create the rule engine object */
    rc = create_rule_engine(ib, ib->mp, &(ib->rule_engine));
    if (rc != IB_OK) {
        ib_log_error(ib,
                     "Rule engine failed to create rule engine: %s",
                     ib_status_to_string(rc));
        return rc;
    }

    /* Register the rule callbacks */
    rc = register_callbacks(ib, ib->mp, ib->rule_engine);
    if (rc != IB_OK) {
        ib_log_error(ib,
                     "Rule engine failed to register phase callbacks: %s",
                     ib_status_to_string(rc));
        return rc;
    }

    return IB_OK;
}

ib_status_t ib_rule_engine_ctx_open(ib_engine_t *ib,
                                    ib_module_t *mod,
                                    ib_context_t *ctx)
{
    ib_status_t rc;

    /* If the rules are already initialized, do nothing */
    if (ctx->rules != NULL) {
        return IB_OK;
    }

    /* Create the rule engine object */
    rc = create_rule_context(ib, ctx->mp, &(ctx->rules));
    if (rc != IB_OK) {
        ib_log_error(ib,
                     "Rule engine failed to initialize context rules: %s",
                     ib_status_to_string(rc));
        return rc;
    }

    /* Initialize the rule sets */
    rc = init_ruleset(ib, ctx->mp, ctx->rules);
    if (rc != IB_OK) {
        ib_log_error(ib,
                     "Rule engine failed to initialize phase ruleset: %s",
                     ib_status_to_string(rc));
        return rc;
    }

    /* If this is a location context, import our parents context info */
    if (ctx->ctype == IB_CTYPE_LOCATION) {
        rc = import_rule_context(ctx, ctx->parent->rules, ctx->rules);
        if (rc != IB_OK) {
            ib_log_error(ib,
                         "Rule engine failed to import from parent: %s",
                         ib_status_to_string(rc));
            return rc;
        }
    }

    return IB_OK;
}

/**
 * Enable/disable an individual rule
 *
 * @param[in] enable true:Enable, false:Disable
 * @param[in,out] ctx_rule Context rule to enable/disable
 */
static void set_rule_enable(bool enable,
                            ib_rule_ctx_data_t *ctx_rule)
{
    assert(ctx_rule != NULL);

    if (enable) {
        ib_flags_set(ctx_rule->flags, IB_RULECTX_FLAG_ENABLED);
    }
    else {
        ib_flags_clear(ctx_rule->flags, IB_RULECTX_FLAG_ENABLED);
    }
    return;
}

/**
 * Enable rules that match tag / id
 *
 * @param[in] ib IronBee engine
 * @param[in] ctx Current IronBee context
 * @param[in] match Enable match data
 * @param[in] enable true:Enable, false:Disable
 * @param[in,out] ctx_rule_list List of rules to search for matches to @a enable
 *
 * @returns Status code
 */
static ib_status_t enable_rules(ib_engine_t *ib,
                                ib_context_t *ctx,
                                const ib_rule_enable_t *match,
                                bool enable,
                                ib_list_t *ctx_rule_list)
{
    assert(ib != NULL);
    assert(ctx != NULL);
    assert(match != NULL);
    assert(ctx_rule_list != NULL);

    ib_list_node_t *node;
    unsigned int    matches = 0;
    const char     *name = enable ? "Enable" : "Disable";
    const char     *lcname = enable ? "enable" : "disable";

    switch (match->enable_type) {

    case RULE_ENABLE_ALL :
        IB_LIST_LOOP(ctx_rule_list, node) {
            ib_rule_ctx_data_t *ctx_rule;
            ctx_rule = (ib_rule_ctx_data_t *)ib_list_node_data(node);

            ++matches;
            set_rule_enable(enable, ctx_rule);
            ib_cfg_log_debug2_ex(ib, match->file, match->lineno,
                                 "%sd rule matched \"%s\" by ALL",
                                 name, ib_rule_id(ctx_rule->rule));
        }
        if (matches == 0) {
            ib_cfg_log_notice_ex(ib, match->file, match->lineno,
                                 "No rules by ALL to %s",
                                 match->enable_str);
        }
        else {
            ib_cfg_log_debug_ex(ib, match->file, match->lineno,
                                "%sd %u rules by ALL",
                                name, matches);
        }
        return IB_OK;
        break;

    case RULE_ENABLE_ID :
        /* Note: We return from the loop before because the rule
         * IDs are unique */
        ib_cfg_log_debug3_ex(ib, match->file, match->lineno,
                             "Looking for rule with ID \"%s\" to %s",
                             match->enable_str, lcname);
        IB_LIST_LOOP(ctx_rule_list, node) {
            ib_rule_ctx_data_t *ctx_rule;
            bool matched;
            ctx_rule = (ib_rule_ctx_data_t *)ib_list_node_data(node);

            /* Match the rule ID, including children */
            matched = ib_rule_id_match(ctx_rule->rule,
                                       match->enable_str,
                                       false,
                                       true);
            if (matched) {
                set_rule_enable(enable, ctx_rule);
                ib_cfg_log_debug2_ex(ib, match->file, match->lineno,
                                     "%sd ID matched rule \"%s\"",
                                     name, ib_rule_id(ctx_rule->rule));
                return IB_OK;
            }
        }
        ib_cfg_log_notice_ex(ib, match->file, match->lineno,
                             "No rule with ID of \"%s\" to %s",
                             match->enable_str, lcname);
        return IB_ENOENT;
        break;

    case RULE_ENABLE_TAG :
        ib_cfg_log_debug3_ex(ib, match->file, match->lineno,
                             "Looking for rules with tag \"%s\" to %s",
                             match->enable_str, lcname);
        IB_LIST_LOOP(ctx_rule_list, node) {
            ib_rule_ctx_data_t   *ctx_rule;
            ib_rule_t            *rule;
            bool                  matched;

            ctx_rule = (ib_rule_ctx_data_t *)ib_list_node_data(node);
            rule = ctx_rule->rule;

            matched = ib_rule_tag_match(ctx_rule->rule,
                                        match->enable_str,
                                        false,
                                        true);
            if (matched) {
                ++matches;
                set_rule_enable(enable, ctx_rule);
                ib_cfg_log_debug2_ex(ib, match->file, match->lineno,
                                     "%s tag \"%s\" matched "
                                     "rule \"%s\" from ctx=\"%s\"",
                                     name,
                                     match->enable_str,
                                     ib_rule_id(rule),
                                     ib_context_full_get(rule->ctx));
            }
        }
        if (matches == 0) {
            ib_cfg_log_notice_ex(ib, match->file, match->lineno,
                                 "No rules with tag of \"%s\" to %s",
                                 match->enable_str, lcname);
        }
        else {
            ib_cfg_log_debug_ex(ib, match->file, match->lineno,
                                "%s %u rules with tag of \"%s\"",
                                name, matches, match->enable_str);
        }
        return IB_OK;
        break;

    default:
        assert(0 && "Invalid rule enable type");

    }

    return IB_OK;
}

ib_status_t ib_rule_engine_ctx_close(ib_engine_t *ib,
                                     ib_module_t *mod,
                                     ib_context_t *ctx)
{
    assert(ib != NULL);
    assert(mod != NULL);
    assert(ctx != NULL);

    ib_list_t      *all_rules;
    ib_list_node_t *node;
    ib_flags_t      skip_flags;
    ib_context_t   *main_ctx = ib_context_main(ib);
    ib_status_t     rc;

    /* Don't enable rules for non-location contexts */
    if (ctx->ctype != IB_CTYPE_LOCATION) {
        return IB_OK;
    }

    /* Create the list of all rules */
    rc = ib_list_create(&all_rules, ctx->mp);
    if (rc != IB_OK) {
        ib_log_error(ib,
                     "Rule engine failed to initialize rule list: %s",
                     ib_status_to_string(rc));
        return rc;
    }

    /* Step 1: Unmark all rules in the context's rule list */
    IB_LIST_LOOP(ctx->rules->rule_list, node) {
        ib_rule_t    *rule = (ib_rule_t *)ib_list_node_data(node);
        ib_flags_clear(rule->flags, IB_RULE_FLAG_MARK);
    }

    /* Step 2: Loop through all of the rules in the main context, add them
     * to the list of all rules */
    ib_log_debug2(ib, "Adding rules from \"%s\" to ctx \"%s\" temp list",
                  ib_context_full_get(main_ctx),
                  ib_context_full_get(ctx));
    skip_flags = IB_RULE_FLAG_CHCHILD;
    IB_LIST_LOOP(main_ctx->rules->rule_list, node) {
        ib_rule_t          *ref = (ib_rule_t *)ib_list_node_data(node);
        ib_rule_t          *rule = NULL;
        ib_rule_ctx_data_t *ctx_rule = NULL;

        ib_log_debug3(ib, "Looking at rule \"%s\" from \"%s\"",
                      ref->meta.id, ib_context_full_get(ref->ctx));

        /* If it's a chained rule, skip it */
        if (ib_flags_any(ref->flags, skip_flags)) {
            continue;
        }

        /* Find the appropriate version of the rule to use */
        rc = ib_rule_lookup(ib, ctx, ref->meta.id, &rule);
        if (rc != IB_OK) {
            ib_log_error(ib, "Failed to lookup rule \"%s\": %s",
                         ref->meta.id, ib_status_to_string(rc));
            return rc;
        }

        /* Create a rule ctx object for it, store it in the list */
        ctx_rule = ib_mpool_alloc(ctx->mp, sizeof(*ctx_rule));
        if (ctx_rule == NULL) {
            return IB_EALLOC;
        }
        ctx_rule->rule = rule;
        if ( (! ib_flags_all(rule->flags, IB_RULE_FLAG_MAIN_CTX)) ||
                ib_flags_all(rule->flags, IB_RULE_FLAG_FORCE_EN) )
        {
            ctx_rule->flags = IB_RULECTX_FLAG_ENABLED;
            ib_flags_set(rule->flags, IB_RULE_FLAG_MARK);
        }
        else {
            ctx_rule->flags = IB_RULECTX_FLAG_NONE;
        }
        rc = ib_list_push(all_rules, ctx_rule);
        if (rc != IB_OK) {
            return IB_EALLOC;
        }
        ib_log_debug3(ib, "Adding rule \"%s\" from \"%s\" to ctx temp list",
                      ib_rule_id(rule), ib_context_full_get(rule->ctx));
    }

    /* Step 3: Loop through all of the context's rules, add them
     * to the list of all rules if they're not marked... */
    ib_log_debug2(ib, "Adding ctx rules to ctx \"%s\" temp list",
                  ib_context_full_get(ctx));
    skip_flags = (IB_RULE_FLAG_MARK | IB_RULE_FLAG_CHCHILD);
    IB_LIST_LOOP(ctx->rules->rule_list, node) {
        ib_rule_t          *rule = (ib_rule_t *)ib_list_node_data(node);
        ib_rule_ctx_data_t *ctx_rule;

        /* If the rule is chained or marked */
        if (ib_flags_all(rule->flags, skip_flags)) {
            ib_log_debug3(ib, "Skipping marked/chained rule \"%s\" from \"%s\"",
                          ib_rule_id(rule), ib_context_full_get(rule->ctx));
            continue;
        }

        /* Create a ctx object for it, store it in the list */
        ctx_rule = ib_mpool_alloc(ctx->mp, sizeof(*ctx_rule));
        if (ctx_rule == NULL) {
            return IB_EALLOC;
        }
        ctx_rule->rule = rule;
        ib_flags_set(ctx_rule->flags, IB_RULECTX_FLAG_ENABLED);
        rc = ib_list_push(all_rules, ctx_rule);
        if (rc != IB_OK) {
            return IB_EALLOC;
        }
        ib_log_debug3(ib, "Adding rule \"%s\" from \"%s\" to ctx temp list",
                      ib_rule_id(rule), ib_context_full_get(rule->ctx));
    }

    /* Step 4: Disable rules (All) */
    IB_LIST_LOOP(ctx->rules->disable_list, node) {
        const ib_rule_enable_t *enable;
        enable = (const ib_rule_enable_t *)ib_list_node_data(node);
        if (enable->enable_type != RULE_ENABLE_ALL) {
            continue;
        }

        ib_log_debug2(ib, "Disabling all rules in \"%s\" temp list",
                      ib_context_full_get(ctx));

        /* Apply disable */
        rc = enable_rules(ib, ctx, enable, false, all_rules);
        if (rc != IB_OK) {
            ib_cfg_log_notice_ex(ib, enable->file, enable->lineno,
                                 "Error disabling all rules "
                                 "in \"%s\" temp list",
                                 ib_context_full_get(ctx));
        }
    }

    /* Step 5: Enable marked enabled rules */
    ib_log_debug2(ib, "Enabling specified rules in \"%s\" temp list",
                  ib_context_full_get(ctx));
    IB_LIST_LOOP(ctx->rules->enable_list, node) {
        const ib_rule_enable_t *enable;

        enable = (const ib_rule_enable_t *)ib_list_node_data(node);

        /* Find rule */
        rc = enable_rules(ib, ctx, enable, true, all_rules);
        if (rc != IB_OK) {
            ib_cfg_log_notice_ex(ib, enable->file, enable->lineno,
                                 "Error enabling specified rules "
                                 "in \"%s\" temp list",
                                 ib_context_full_get(ctx));
        }
    }

    /* Step 6: Disable marked rules (except All) */
    ib_log_debug2(ib, "Disabling specified rules in \"%s\" temp list",
                  ib_context_full_get(ctx));
    IB_LIST_LOOP(ctx->rules->disable_list, node) {
        const ib_rule_enable_t *enable;

        enable = (const ib_rule_enable_t *)ib_list_node_data(node);
        if (enable->enable_type == RULE_ENABLE_ALL) {
            continue;
        }

        /* Find rule */
        rc = enable_rules(ib, ctx, enable, false, all_rules);
        if (rc != IB_OK) {
            ib_cfg_log_notice_ex(ib, enable->file, enable->lineno,
                                 "Error disabling specified rules "
                                 "in \"%s\" temp list",
                                 ib_context_full_get(ctx));
        }
    }

    /* Step 7: Add all enabled rules to the appropriate execution list */
    ib_log_debug2(ib, "Adding enabled rules to ctx \"%s\" phase list",
                  ib_context_full_get(ctx));
    skip_flags = IB_RULECTX_FLAG_ENABLED;
    IB_LIST_LOOP(all_rules, node) {
        ib_rule_ctx_data_t *ctx_rule;
        ib_ruleset_phase_t *ruleset_phase;
        ib_list_t          *phase_rule_list;
        ib_rule_phase_num_t phase_num;
        ib_rule_t          *rule;

        ctx_rule = (ib_rule_ctx_data_t *)ib_list_node_data(node);
        assert(ctx_rule != NULL);
        rule = ctx_rule->rule;

        /* If it's not enabled, skip to the next rule */
        if (! ib_flags_all(ctx_rule->flags, skip_flags)) {
            ib_log_debug3(ib, "Skipping disabled rule \"%s\" from \"%s\"",
                          ib_rule_id(rule), ib_context_full_get(rule->ctx));
            continue;
        }

        /* Determine what phase list to add it into */
        phase_num = rule->meta.phase;
        ruleset_phase = &(ctx->rules->ruleset.phases[phase_num]);
        assert(ruleset_phase != NULL);
        assert(ruleset_phase->phase_meta == rule->phase_meta);
        phase_rule_list = ruleset_phase->rule_list;

        /* Add it to the list */
        rc = ib_list_push(phase_rule_list, (void *)ctx_rule);
        if (rc != IB_OK) {
            ib_log_error(ib,
                         "Failed to add rule type=\"%s\" phase=%d "
                         "context=\"%s\": %s",
                         rule->phase_meta->is_stream ? "Stream" : "Normal",
                         ruleset_phase->phase_num,
                         ib_context_full_get(ctx),
                         ib_status_to_string(rc));
            return rc;
        }

        ib_log_debug(ib,
                     "Enabled rule \"%s\" rev=%u type=\"%s\" phase=%d/\"%s\" "
                     "for context \"%s\"",
                     ib_rule_id(rule), rule->meta.revision,
                     rule->phase_meta->is_stream ? "Stream" : "Normal",
                     ruleset_phase->phase_num,
                     phase_name(rule->phase_meta),
                     ib_context_full_get(ctx));
    }

    ib_rule_log_flags_dump(ib, ctx);

    return IB_OK;
}

ib_mpool_t *ib_rule_mpool(ib_engine_t *ib)
{
    /* Return a pointer to the configuration memory pool */
    return ib_engine_pool_config_get(ib);
}


/**
 * Calculate a rule's position in a chain.
 *
 * @param[in] ib IronBee Engine
 * @param[in] rule The rule
 * @param[out] pos The rule's position in the chain
 *
 * @returns Status code
 */
static ib_status_t chain_position(ib_engine_t *ib,
                                  const ib_rule_t *rule,
                                  ib_num_t *pos)
{
    ib_num_t n = 0;

    /* Loop through all parent rules */
    while (rule != NULL) {
        ++n;
        rule = rule->chained_from;
    }; /* while (rule != NULL); */
    *pos = n;
    return IB_OK;
}


/**
 * Generate the id for a chained rule.
 *
 * @param[in] ib IronBee Engine
 * @param[in,out] rule The rule
 * @param[in] force Set the ID even if it's already set
 *
 * @returns Status code
 */
static ib_status_t chain_gen_rule_id(ib_engine_t *ib,
                                     ib_rule_t *rule,
                                     bool force)
{
    ib_status_t rc;
    char idbuf[128];
    ib_num_t pos;

    /* If it's already set, do nothing */
    if ( (rule->meta.id != NULL) && (! force) ) {
        return IB_OK;
    }

    rc = chain_position(ib, rule, &pos);
    if (rc != IB_OK) {
        return rc;
    }
    snprintf(idbuf, sizeof(idbuf), "%s/%d", rule->meta.chain_id, (int)pos);
    rule->meta.id = ib_mpool_strdup(ib_rule_mpool(ib), idbuf);
    if (rule->meta.id == NULL) {
        return IB_EALLOC;
    }
    return IB_OK;
}

bool ib_rule_should_capture(const ib_rule_exec_t *rule_exec,
                            ib_num_t result)
{
    assert(rule_exec != NULL);

    if ( (result != 0) &&
         (rule_exec->rule != NULL) &&
         (ib_flags_all(rule_exec->rule->flags, IB_RULE_FLAG_CAPTURE)) )
    {
        return true;
    }
    else {
        return false;
    }
}

ib_status_t ib_rule_create(ib_engine_t *ib,
                           ib_context_t *ctx,
                           const char *file,
                           unsigned int lineno,
                           bool is_stream,
                           ib_rule_t **prule)
{
    ib_status_t                 rc;
    ib_rule_t                  *rule;
    ib_list_t                  *lst;
    ib_mpool_t                 *mp = ib_rule_mpool(ib);
    ib_rule_context_t          *context_rules;
    ib_rule_t                  *previous;
    const ib_rule_phase_meta_t *phase_meta;

    assert(ib != NULL);
    assert(ctx != NULL);

    /* Open context's rule set (if required) */
    rc = ib_rule_engine_ctx_open(ib, NULL, ctx);
    if (rc != IB_OK) {
        ib_log_error(ib, "Failed to initialize rules for context \"%s\"",
                     ib_context_full_get(ctx));
        return rc;
    }

    /* Look up the generic rule phase */
    rc = find_meta(is_stream, PHASE_NONE, &phase_meta);
    if (rc != IB_OK) {
        ib_log_error(ib, "Error looking up rule phase: %s",
                     ib_status_to_string(rc));
        return rc;
    }

    /* Allocate the rule */
    rule = (ib_rule_t *)ib_mpool_calloc(mp, sizeof(ib_rule_t), 1);
    if (rule == NULL) {
        ib_log_error(ib, "Failed to allocate rule: %s",
                     ib_status_to_string(rc));
        return IB_EALLOC;
    }
    rule->flags = is_stream ? IB_RULE_FLAG_STREAM : IB_RULE_FLAG_NONE;
    rule->phase_meta = phase_meta;
    rule->meta.phase = PHASE_NONE;
    rule->meta.revision = 1;
    rule->meta.config_file = file;
    rule->meta.config_line = lineno;
    rule->ctx = ctx;
    rule->opinst = NULL;

    /* Note if this is the main context */
    if (ctx == ib_context_main(ib)) {
        rule->flags |= IB_RULE_FLAG_MAIN_CTX;
    }

    /* Meta tags list */
    lst = NULL;
    rc = ib_list_create(&lst, mp);
    if (rc != IB_OK) {
        ib_log_error(ib, "Failed to create rule meta tags list: %s",
                     ib_status_to_string(rc));
        return rc;
    }
    rule->meta.tags = lst;

    /* Target list */
    lst = NULL;
    rc = ib_list_create(&lst, mp);
    if (rc != IB_OK) {
        ib_log_error(ib, "Failed to create rule target field list: %s",
                     ib_status_to_string(rc));
        return rc;
    }
    rule->target_fields = lst;

    /* True Action list */
    lst = NULL;
    rc = ib_list_create(&lst, mp);
    if (rc != IB_OK) {
        ib_log_error(ib, "Failed to create rule true action list: %s",
                     ib_status_to_string(rc));
        return rc;
    }
    rule->true_actions = lst;

    /* False Action list */
    lst = NULL;
    rc = ib_list_create(&lst, mp);
    if (rc != IB_OK) {
        ib_log_error(ib, "Failed to create rule false action list: %s",
                     ib_status_to_string(rc));
        return rc;
    }
    rule->false_actions = lst;

    /* Get the rule engine and previous rule */
    context_rules = ctx->rules;
    previous = context_rules->parser_data.previous;

    /*
     * If the previous rule has it's CHAIN flag set,
     * chain to that rule & update the current rule.
     */
    if (  (previous != NULL) &&
          ((previous->flags & IB_RULE_FLAG_CHPARENT) != 0) )
    {
        previous->chained_rule = rule;
        rule->chained_from = previous;
        rule->meta.phase = previous->meta.phase;
        rule->phase_meta = previous->phase_meta;
        rule->meta.chain_id = previous->meta.chain_id;
        rule->flags |= IB_RULE_FLAG_CHCHILD;
    }

    /* Good */
    rule->parent_rlist = ctx->rules->rule_list;
    *prule = rule;
    return IB_OK;
}

ib_flags_t ib_rule_required_op_flags(const ib_rule_t *rule)
{
    assert(rule != NULL);
    assert(rule->phase_meta != NULL);

    return rule->phase_meta->required_op_flags;
}

bool ib_rule_allow_tfns(const ib_rule_t *rule)
{
    assert(rule != NULL);
    assert(rule->phase_meta != NULL);

    if (ib_flags_all(rule->flags, IB_RULE_FLAG_NO_TGT)) {
        return false;
    }
    else if (ib_flags_all(rule->phase_meta->flags, PHASE_FLAG_ALLOW_TFNS)) {
        return true;
    }
    else {
        return false;
    }
}

bool ib_rule_allow_chain(const ib_rule_t *rule)
{
    assert(rule != NULL);
    assert(rule->phase_meta != NULL);

    if ( (rule->phase_meta->flags & PHASE_FLAG_ALLOW_CHAIN) != 0) {
        return true;
    }
    else {
        return false;
    }
}

bool ib_rule_is_stream(const ib_rule_t *rule)
{
    assert(rule != NULL);
    assert(rule->phase_meta != NULL);

    if ( (rule->phase_meta->flags & PHASE_FLAG_IS_STREAM) != 0) {
        return true;
    }
    else {
        return false;
    }
}

ib_status_t ib_rule_set_chain(ib_engine_t *ib,
                              ib_rule_t *rule)
{
    assert ((rule->phase_meta->flags & PHASE_FLAG_ALLOW_CHAIN) != 0);

    /* Set the chain flags */
    rule->flags |= IB_RULE_FLAG_CHPARENT;

    return IB_OK;
}

ib_status_t ib_rule_set_phase(ib_engine_t *ib,
                              ib_rule_t *rule,
                              ib_rule_phase_num_t phase_num)
{
    const ib_rule_phase_meta_t *phase_meta;
    ib_status_t rc;

    assert(ib != NULL);
    assert(rule != NULL);
    assert(rule->phase_meta != NULL);

    if ( (rule->meta.phase != PHASE_NONE) &&
         (rule->meta.phase != phase_num) ) {
        ib_log_error(ib,
                     "Cannot set rule phase: already set to %d",
                     rule->meta.phase);
        return IB_EINVAL;
    }
    if (! is_phase_num_valid(phase_num)) {
        ib_log_error(ib, "Cannot set rule phase: Invalid phase %d",
                     phase_num);
        return IB_EINVAL;
    }

    /* Look up the real rule phase */
    rc = find_meta(rule->phase_meta->is_stream, phase_num, &phase_meta);
    if (rc != IB_OK) {
        ib_log_error(ib, "Error looking up rule phase: %s",
                     ib_status_to_string(rc));
        return rc;
    }

    rule->meta.phase = phase_num;
    rule->phase_meta = phase_meta;
    return IB_OK;
}

/* Lookup rule by ID */
ib_status_t ib_rule_lookup(ib_engine_t *ib,
                           ib_context_t *ctx,
                           const char *id,
                           ib_rule_t **rule)
{
    assert(ib != NULL);
    assert(id != NULL);
    assert(rule != NULL);

    ib_context_t *main_ctx = ib_context_main(ib);
    assert(main_ctx != NULL);

    ib_status_t rc;

    /* First, look in the context's rule set */
    if ( (ctx != NULL) && (ctx != main_ctx) ) {
        rc = ib_hash_get(ctx->rules->rule_hash, rule, id);
        if (rc != IB_ENOENT) {
            return rc;
        }
    }

    /* If not in the context's rule set, look in the main context */
    rc = ib_hash_get(main_ctx->rules->rule_hash, rule, id);
    return rc;
}

/* Find rule matching a reference rule */
ib_status_t ib_rule_match(ib_engine_t *ib,
                          ib_context_t *ctx,
                          const ib_rule_t *ref,
                          ib_rule_t **rule)
{
    assert(ib != NULL);
    assert(ctx != NULL);
    assert(ref != NULL);
    assert(rule != NULL);

    ib_status_t rc;
    ib_rule_t *match = NULL;

    /* Lookup rule with matching ID */
    rc = ib_rule_lookup(ib, ctx, ref->meta.id, &match);
    if (rc != IB_OK) {
        return rc;
    }

    /* Verify that phase's match */
    if (ref->meta.phase != match->meta.phase) {
        ib_log_error(ib,
                     "\"%s\":%u: Rule phase mismatch @ \"%s\":%u",
                     ref->meta.config_file, ref->meta.config_line,
                     match->meta.config_file, match->meta.config_line);
        return IB_EINVAL;
    }

    *rule = match;
    return IB_OK;
}

static ib_status_t gen_full_id(ib_engine_t *ib,
                               ib_context_t *ctx,
                               ib_rule_t *rule)
{
    assert(ib != NULL);
    assert(ctx != NULL);
    assert(rule != NULL);
    assert(rule->meta.id != NULL);

    size_t len = 1;    /* Space for trailing nul */
    char *buf;
    const char *part1;
    const char *part2;
    const char *part3;

    /* Calculate the length */
    if (ib_flags_all(rule->flags, IB_RULE_FLAG_MAIN_CTX) ) {
        part1 = "main/";
        part2 = NULL;
        len += 5;                            /* "main/" */
    }
    else {
        ib_status_t rc;
        const ib_site_t *site;

        switch(ctx->ctype) {
        case IB_CTYPE_LOCATION :
        case IB_CTYPE_SITE :
            rc = ib_context_site_get(ctx, &site);
            if (rc != IB_OK) {
                return rc;
            }
            else if (site == NULL) {
                return IB_EINVAL;
            }
            else {
                part2 = site->id_str;
            }
            break;
        default:
            part2 = ctx->ctx_name;
        }
        part1 = "site/";
        len += 5 + strlen(part2) + 1; /* "site/<id>/" */
    }
    part3 = rule->meta.id;
    len += strlen(part3);

    /* Allocate the buffer */
    buf = (char *)ib_mpool_alloc(ctx->mp, len);
    if (buf == NULL) {
        return IB_EALLOC;
    }

    /* Finally, build the string */
    strcpy(buf, part1);
    if (part2 != NULL) {
        strcat(buf, part2);
        strcat(buf, "/");
    }
    strcat(buf, part3);
    assert(strlen(buf) == len-1);

    rule->meta.full_id = buf;
    return IB_OK;
}

ib_status_t ib_rule_register(ib_engine_t *ib,
                             ib_context_t *ctx,
                             ib_rule_t *rule)
{
    ib_status_t          rc;
    ib_rule_context_t   *context_rules;
    ib_rule_phase_num_t  phase_num;
    ib_rule_t           *lookup;

    assert(ib != NULL);
    assert(ctx != NULL);
    assert(rule != NULL);
    assert(rule->phase_meta != NULL);

    phase_num = rule->meta.phase;

    /* Sanity checks */
    if( (rule->phase_meta->flags & PHASE_FLAG_IS_VALID) == 0) {
        ib_log_error(ib, "Cannot register rule: Phase is invalid");
        return IB_EINVAL;
    }
    if (! is_phase_num_valid(phase_num)) {
        ib_log_error(ib, "Cannot register rule: Invalid phase %d", phase_num);
        return IB_EINVAL;
    }
    assert (rule->meta.phase == rule->phase_meta->phase_num);

    /* Verify that we have a valid operator */
    if (rule->opinst == NULL) {
        ib_log_error(ib, "Cannot register rule: No operator instance");
        return IB_EINVAL;
    }
    if (rule->opinst->op == NULL) {
        ib_log_error(ib, "Cannot register rule: No operator");
        return IB_EINVAL;
    }
    if (rule->opinst->op->fn_execute == NULL) {
        ib_log_error(ib, "Cannot register rule: No operator function");
        return IB_EINVAL;
    }

    /* Verify that the rule has at least one target */
    if (ib_flags_any(rule->flags, IB_RULE_FLAG_NO_TGT)) {
        if (ib_list_elements(rule->target_fields) != 0) {
            ib_log_error(ib, "Cannot register rule: Action rule has targets");
            return IB_EINVAL;
        }

        /* Give it a fake target */
        assert(ib_list_elements(rule->target_fields) == 0);
        ib_field_t *f = NULL;
        ib_rule_target_t *tgt = NULL;

        rc = ib_field_create(&f, ib_rule_mpool(ib), IB_FIELD_NAME("NULL"),
                             IB_FTYPE_NULSTR, ib_ftype_nulstr_in("NULL"));
        if (rc != IB_OK) {
            return rc;
        }
        tgt = ib_mpool_calloc(ib_rule_mpool(ib), sizeof(*tgt), 1);
        if (tgt == NULL) {
            return IB_EALLOC;
        }
        tgt->field_name = "NULL";
        tgt->target_str = "NULL";
        rc = ib_list_create(&(tgt->tfn_list), ib_rule_mpool(ib));
        if (rc != IB_OK) {
            return rc;
        }
        rc = ib_list_push(rule->target_fields, tgt);
        if (rc != IB_OK) {
            return rc;
        }
    }
    else {
        if (ib_list_elements(rule->target_fields) == 0) {
            ib_log_error(ib, "Cannot register rule: No targets");
            return IB_EINVAL;
        }
    }

    /* Verify that the rule has an ID */
    if ( (rule->meta.id == NULL) && (rule->meta.chain_id == NULL) ) {
        ib_log_error(ib, "Cannot register rule: No ID");
        return IB_EINVAL;
    }

    /* If either of the chain flags is set, the chain ID is the rule's ID */
    if (ib_flags_any(rule->flags, IB_RULE_FLAG_CHAIN)) {
        if (rule->chained_from != NULL) {
            rule->meta.chain_id = rule->chained_from->meta.chain_id;
        }
        else {
            rule->meta.chain_id = rule->meta.id;
        }
        rule->meta.id = NULL;
        rc = chain_gen_rule_id(ib, rule, true);
        if (rc != IB_OK) {
            return rc;
        }
    }

    /* Build the rule's full ID */
    rc = gen_full_id(ib, ctx, rule);
    if (rc != IB_OK) {
        return rc;
    }

    /* Get the rule engine and previous rule */
    context_rules = ctx->rules;

    /* Handle chained rule */
    if (rule->chained_from != NULL) {
        if (! ib_flags_all(rule->chained_from->flags, IB_RULE_FLAG_VALID)) {
            return IB_EINVAL;
        }
        ib_log_debug3(ib,
                      "Registered rule \"%s\" chained from rule \"%s\"",
                      ib_rule_id(rule), ib_rule_id(rule->chained_from));
    }

    /* Put this rule in the hash */
    lookup = NULL;
    rc = ib_rule_match(ib, ctx, rule, &lookup);
    if ( (rc != IB_OK) && (rc != IB_ENOENT) ) {
        ib_cfg_log_error_ex(ib,
                            rule->meta.config_file,
                            rule->meta.config_line,
                            "Error finding matching rule "
                            "for \"%s\" of context=\"%s\": %s",
                            ib_rule_id(rule),
                            ib_context_full_get(ctx),
                            ib_status_to_string(rc));
        return rc;
    }

    /* Now, replace the existing rule if required */
    if ( (lookup != NULL) &&
         (rule->meta.revision <= lookup->meta.revision) )
    {
        ib_cfg_log_notice_ex(ib,
                             rule->meta.config_file,
                             rule->meta.config_line,
                             "Not replacing "
                             "rule \"%s\" [context:\"%s\" rev:%d] with "
                             "rule \"%s\" [context:\"%s\" rev:%d]",
                             ib_rule_id(lookup),
                             ib_context_full_get(lookup->ctx),
                             lookup->meta.revision,
                             ib_rule_id(rule),
                             ib_context_full_get(ctx),
                             rule->meta.revision);
        return IB_EEXIST;
    }

    /* Remove the old version from the hash */
    if (lookup != NULL) {
        ib_hash_remove(context_rules->rule_hash, NULL, rule->meta.id);
    }

    /* Add the new version to the hash */
    rc = ib_hash_set(context_rules->rule_hash, rule->meta.id, rule);
    if (rc != IB_OK) {
        ib_cfg_log_error_ex(ib,
                            rule->meta.config_file,
                            rule->meta.config_line,
                            "Error adding rule \"%s\" "
                            "to context=\"%s\" hash: %s",
                            ib_rule_id(rule),
                            ib_context_full_get(ctx),
                            ib_status_to_string(rc));
        return rc;
    }

    /* If no previous rule in the list, add the new rule */
    if (lookup == NULL) {

        /* Add the rule to the list */
        rc = ib_list_push(context_rules->rule_list, rule);
        if (rc != IB_OK) {
            ib_cfg_log_error_ex(ib,
                                rule->meta.config_file,
                                rule->meta.config_line,
                                "Error adding rule \"%s\" "
                                "to context=\"%s\" list: %s",
                                ib_rule_id(rule),
                                ib_context_full_get(ctx),
                                ib_status_to_string(rc));
            return rc;
        }
        ib_cfg_log_debug_ex(ib,
                            rule->meta.config_file,
                            rule->meta.config_line,
                            "Added rule \"%s\" rev=%u to context=\"%s\"",
                            ib_rule_id(rule),
                            rule->meta.revision,
                            ib_context_full_get(ctx));
    }
    else {
        /* Walk through the rule list, point at the new rule */
        ib_list_node_t    *node;
        IB_LIST_LOOP(context_rules->rule_list, node) {
            ib_rule_t *r = (ib_rule_t *)ib_list_node_data(node);
            if (strcmp(r->meta.id, rule->meta.id) == 0) {
                node->data = rule;
            }
        }

        ib_cfg_log_debug2_ex(ib,
                             rule->meta.config_file,
                             rule->meta.config_line,
                             "Replaced "
                             "rule \"%s\" [context:\"%s\" rev:%d] with "
                             "rule \"%s\" [context:\"%s\" rev:%d]",
                             ib_rule_id(lookup),
                             ib_context_full_get(lookup->ctx),
                             lookup->meta.revision,
                             ib_rule_id(rule),
                             ib_context_full_get(ctx),
                             rule->meta.revision);
    }

    /* Mark the rule as valid */
    rule->flags |= IB_RULE_FLAG_VALID;

    /* Store off this rule for chaining */
    context_rules->parser_data.previous = rule;

    return IB_OK;
}

ib_status_t ib_rule_enable(const ib_engine_t *ib,
                           ib_context_t *ctx,
                           ib_rule_enable_type_t etype,
                           const char *name,
                           bool enable,
                           const char *file,
                           unsigned int lineno,
                           const char *str)
{
    ib_status_t        rc;
    ib_rule_enable_t  *item;

    assert(ib != NULL);
    assert(ctx != NULL);
    assert(name != NULL);

    /* Check the string name */
    if (etype != RULE_ENABLE_ALL) {
        assert(str != NULL);
        if (*str == '\0') {
            ib_log_error(ib, "Invalid %s \"\" @ \"%s\":%u: %s",
                         name, file, lineno, str);
            return IB_EINVAL;
        }
    }

    /* Create the enable object */
    item = ib_mpool_alloc(ctx->mp, sizeof(*item));
    item->enable_type = etype;
    item->enable_str = str;
    item->file = file;
    item->lineno = lineno;

    /* Add the item to the appropriate list */
    if (enable) {
        rc = ib_list_push(ctx->rules->enable_list, item);
    }
    else {
        rc = ib_list_push(ctx->rules->disable_list, item);
    }
    if (rc != IB_OK) {
        ib_cfg_log_error_ex(ib, file, lineno,
                            "Error adding %s %s \"%s\" "
                            "to context=\"%s\" list: %s",
                            enable ? "enable" : "disable",
                            str == NULL ? "<None>" : str,
                            name,
                            ib_context_full_get(ctx),
                            ib_status_to_string(rc));
        return rc;
    }
    ib_cfg_log_trace_ex(ib, file, lineno,
                        "Added %s %s \"%s\" to context=\"%s\" list",
                        enable ? "enable" : "disable",
                        str == NULL ? "<None>" : str,
                        name,
                        ib_context_full_get(ctx));

    return IB_OK;
}

ib_status_t ib_rule_enable_all(const ib_engine_t *ib,
                               ib_context_t *ctx,
                               const char *file,
                               unsigned int lineno)
{
    assert(ib != NULL);
    assert(ctx != NULL);

    ib_status_t rc;

    rc = ib_rule_enable(ib, ctx,
                        RULE_ENABLE_ALL, "all", true,
                        file, lineno, NULL);

    return rc;
}

ib_status_t ib_rule_enable_id(const ib_engine_t *ib,
                              ib_context_t *ctx,
                              const char *file,
                              unsigned int lineno,
                              const char *id)
{
    assert(ib != NULL);
    assert(ctx != NULL);
    assert(id != NULL);

    ib_status_t rc;

    rc = ib_rule_enable(ib, ctx,
                        RULE_ENABLE_ID, "id", true,
                        file, lineno, id);

    return rc;
}

ib_status_t ib_rule_enable_tag(const ib_engine_t *ib,
                               ib_context_t *ctx,
                               const char *file,
                               unsigned int lineno,
                               const char *tag)
{
    assert(ib != NULL);
    assert(ctx != NULL);
    assert(tag != NULL);

    ib_status_t rc;

    rc = ib_rule_enable(ib, ctx,
                        RULE_ENABLE_TAG, "tag", true,
                        file, lineno, tag);

    return rc;
}

ib_status_t ib_rule_disable_all(const ib_engine_t *ib,
                                ib_context_t *ctx,
                                const char *file,
                                unsigned int lineno)
{
    assert(ib != NULL);
    assert(ctx != NULL);

    ib_status_t rc;

    rc = ib_rule_enable(ib, ctx,
                        RULE_ENABLE_ALL, "all", false,
                        file, lineno, NULL);

    return rc;
}

ib_status_t ib_rule_disable_id(const ib_engine_t *ib,
                               ib_context_t *ctx,
                               const char *file,
                               unsigned int lineno,
                               const char *id)
{
    assert(ib != NULL);
    assert(ctx != NULL);
    assert(id != NULL);

    ib_status_t rc;

    rc = ib_rule_enable(ib, ctx,
                        RULE_ENABLE_ID, "id", false,
                        file, lineno, id);

    return rc;
}

ib_status_t ib_rule_disable_tag(const ib_engine_t *ib,
                                ib_context_t *ctx,
                                const char *file,
                                unsigned int lineno,
                                const char *tag)
{
    assert(ib != NULL);
    assert(ctx != NULL);
    assert(tag != NULL);

    ib_status_t rc;

    rc = ib_rule_enable(ib, ctx,
                        RULE_ENABLE_TAG, "tag", false,
                        file, lineno, tag);

    return rc;
}

ib_status_t ib_rule_set_operator(ib_engine_t *ib,
                                 ib_rule_t *rule,
                                 ib_operator_inst_t *opinst)
{
    if ( (rule == NULL) || (opinst == NULL) ) {
        ib_log_error(ib,
                     "Cannot set rule operator: Invalid rule or operator");
        return IB_EINVAL;
    }
    rule->opinst = opinst;

    return IB_OK;
}

ib_status_t ib_rule_set_id(ib_engine_t *ib,
                           ib_rule_t *rule,
                           const char *id)
{
    assert(ib != NULL);
    assert(rule != NULL);

    if ( (rule == NULL) || (id == NULL) ) {
        ib_log_error(ib, "Cannot set rule id: Invalid rule or id");
        return IB_EINVAL;
    }

    if (rule->chained_from != NULL) {
        ib_log_error(ib, "Cannot set rule id of chained rule");
        return IB_EINVAL;
    }

    if (rule->meta.id != NULL) {
        ib_log_error(ib, "Cannot set rule id: already set to \"%s\"",
                     rule->meta.id);
        return IB_EINVAL;
    }

    rule->meta.id = id;

    return IB_OK;
}

const char *ib_rule_id(const ib_rule_t *rule)
{
    assert(rule != NULL);

    if (rule->meta.full_id != NULL) {
        return rule->meta.full_id;
    }

    if (rule->meta.id != NULL) {
        return rule->meta.id;
    }
    return rule->meta.id;
}

bool ib_rule_id_match(const ib_rule_t *rule,
                      const char *id,
                      bool parents,
                      bool children)
{
    /* First match the rule's ID and full ID */
    if ( (strcasecmp(id, rule->meta.id) == 0) ||
         (strcasecmp(id, rule->meta.full_id) == 0) )
    {
        return true;
    }

    /* Check parent rules if requested */
    if ( parents && (rule->chained_from != NULL) ) {
        bool match = ib_rule_id_match(rule->chained_from, id,
                                      parents, children);
        if (match) {
            return true;
        }
    }

    /* Check child rules if requested */
    if ( children && (rule->chained_rule != NULL) ) {
        bool match = ib_rule_id_match(rule->chained_rule,
                                      id, parents, children);
        if (match) {
            return true;
        }
    }

    /* Finally, no match */
    return false;
}

bool ib_rule_tag_match(const ib_rule_t *rule,
                       const char *tag,
                       bool parents,
                       bool children)
{
    const ib_list_node_t *node;

    /* First match the rule's tags */
    IB_LIST_LOOP_CONST(rule->meta.tags, node) {
        const char *ruletag = (const char *)ib_list_node_data_const(node);
        if (strcasecmp(tag, ruletag) == 0) {
            return true;
        }
    }

    /* Check parent rules if requested */
    if ( parents && (rule->chained_from != NULL) ) {
        bool match = ib_rule_tag_match(rule->chained_from,
                                       tag, parents, children);
        if (match) {
            return true;
        }
    }

    /* Check child rules if requested */
    if ( children && (rule->chained_rule != NULL) ) {
        bool match = ib_rule_tag_match(rule->chained_rule,
                                       tag, parents, children);
        if (match) {
            return true;
        }
    }

    /* Finally, no match */
    return false;
}

ib_status_t ib_rule_create_target(ib_engine_t *ib,
                                  const char *str,
                                  const char *name,
                                  ib_list_t *tfn_names,
                                  ib_rule_target_t **target,
                                  int *tfns_not_found)
{
    ib_status_t rc;

    assert(ib != NULL);
    assert(target != NULL);

    /* Basic checks */
    if (name == NULL) {
        ib_log_error(ib,
                     "Cannot add rule target: Invalid rule or target");
        return IB_EINVAL;
    }

    /* Allocate a rule field structure */
    *target = (ib_rule_target_t *)
        ib_mpool_calloc(ib_rule_mpool(ib), sizeof(**target), 1);
    if (target == NULL) {
        ib_log_error(ib,
                     "Error allocating rule target object \"%s\"", name);
        return IB_EALLOC;
    }

    /* Copy the name */
    (*target)->field_name = (char *)ib_mpool_strdup(ib_rule_mpool(ib), name);
    if ((*target)->field_name == NULL) {
        ib_log_error(ib, "Error copying target field name \"%s\"", name);
        return IB_EALLOC;
    }

    /* Copy the original */
    if (str == NULL) {
        (*target)->target_str = NULL;
    }
    else {
        (*target)->target_str =
            (char *)ib_mpool_strdup(ib_rule_mpool(ib), str);
        if ((*target)->target_str == NULL) {
            ib_log_error(ib, "Error copying target string \"%s\"", str);
            return IB_EALLOC;
        }
    }

    /* Create the field transformation list */
    rc = ib_list_create(&((*target)->tfn_list), ib_rule_mpool(ib));
    if (rc != IB_OK) {
        ib_log_error(ib,
                     "Error creating field operator list for target \"%s\": %s",
                     name, ib_status_to_string(rc));
        return rc;
    }

    /* Add the transformations in the list (if provided) */
    *tfns_not_found = 0;
    if (tfn_names != NULL) {
        ib_list_node_t *node = NULL;

        IB_LIST_LOOP(tfn_names, node) {
            const char *tfn = (const char *)ib_list_node_data(node);
            rc = ib_rule_target_add_tfn(ib, *target, tfn);
            if (rc == IB_ENOENT) {
                ++(*tfns_not_found);
            }
            else if (rc != IB_OK) {
                return rc;
            }
        }
    }

    return IB_OK;
}

/* Add a target to a rule */
ib_status_t ib_rule_add_target(ib_engine_t *ib,
                               ib_rule_t *rule,
                               ib_rule_target_t *target)
{
    ib_status_t rc = IB_OK;

    assert(ib != NULL);
    assert(rule != NULL);
    assert(target != NULL);

    /* Enforce the no target flag */
    if (ib_flags_any(rule->flags, IB_RULE_FLAG_NO_TGT)) {
        ib_log_error(ib, "Attempt to add target to action rule \"%s\"",
                     rule->meta.id);
        return IB_EINVAL;
    }

    /* Push the field */
    rc = ib_list_push(rule->target_fields, (void *)target);
    if (rc != IB_OK) {
        ib_log_error(ib, "Failed to add target \"%s\" to rule \"%s\": %s",
                     target->field_name, rule->meta.id,
                     ib_status_to_string(rc));
        return rc;
    }

    return IB_OK;
}

/* Add a transformation to a target */
ib_status_t ib_rule_target_add_tfn(ib_engine_t *ib,
                                   ib_rule_target_t *target,
                                   const char *name)
{
    ib_status_t rc;
    ib_tfn_t *tfn;

    assert(ib != NULL);
    assert(target != NULL);
    assert(name != NULL);

    /* Lookup the transformation by name */
    rc = ib_tfn_lookup(ib, name, &tfn);
    if (rc == IB_ENOENT) {
        ib_log_error(ib, "Transformation \"%s\" not found", name);
        return rc;
    }
    else if (rc != IB_OK) {
        ib_log_error(ib,
                     "Error looking up trans \"%s\" for target \"%s\": %s",
                     name, target->field_name, ib_status_to_string(rc));
        return rc;
    }

    /* Add the transformation to the list */
    rc = ib_list_push(target->tfn_list, tfn);
    if (rc != IB_OK) {
        ib_log_error(ib,
                     "Error adding transformation \"%s\" to list: %s",
                     name, ib_status_to_string(rc));
        return rc;
    }

    return IB_OK;
}

/* Add a transformation to all targets of a rule */
ib_status_t ib_rule_add_tfn(ib_engine_t *ib,
                            ib_rule_t *rule,
                            const char *name)
{
    ib_status_t rc;
    ib_tfn_t *tfn;
    ib_list_node_t *node = NULL;

    assert(ib != NULL);
    assert(rule != NULL);
    assert(name != NULL);

    /* Lookup the transformation by name */
    rc = ib_tfn_lookup(ib, name, &tfn);
    if (rc == IB_ENOENT) {
        ib_log_error(ib, "Transformation \"%s\" not found", name);
        return rc;
    }
    else if (rc != IB_OK) {
        ib_log_error(ib,
                     "Error looking up trans \"%s\" for rule \"%s\": %s",
                     name, rule->meta.id, ib_status_to_string(rc));
        return rc;
    }

    /* Walk through the list of targets, add the transformation to it */
    IB_LIST_LOOP(rule->target_fields, node) {
        ib_rule_target_t *target = (ib_rule_target_t *)ib_list_node_data(node);
        rc = ib_rule_target_add_tfn(ib, target, name);
        if (rc != IB_OK) {
            ib_log_notice(ib,
                          "Error adding tfn \"%s\" to target \"%s\" "
                          "rule \"%s\"",
                          name, target->field_name, rule->meta.id);
        }
    }

    return IB_OK;
}

/* Add an action to a rule */
ib_status_t ib_rule_add_action(ib_engine_t *ib,
                               ib_rule_t *rule,
                               ib_action_inst_t *action,
                               ib_rule_action_t which)
{
    ib_status_t rc;
    assert(ib != NULL);

    if ( (rule == NULL) || (action == NULL) ) {
        ib_log_error(ib,
                     "Cannot add rule action: Invalid rule or action");
        return IB_EINVAL;
    }

    /* Add the rule to the appropriate action list */
    if (which == RULE_ACTION_TRUE) {
        rc = ib_list_push(rule->true_actions, (void *)action);
    }
    else if (which == RULE_ACTION_FALSE) {
        rc = ib_list_push(rule->false_actions, (void *)action);
    }
    else {
        rc = IB_EINVAL;
    }

    /* Problems? */
    if (rc != IB_OK) {
        ib_log_error(ib, "Failed to add rule action \"%s\": %s",
                     action->action->name, ib_status_to_string(rc));
        return rc;
    }

    return IB_OK;
}

ib_status_t ib_rule_chain_invalidate(ib_engine_t *ib,
                                     ib_context_t *ctx,
                                     ib_rule_t *rule)
{
    ib_status_t rc = IB_OK;
    ib_status_t tmp_rc;
    ib_flags_t orig;

    if (rule == NULL) {
        return IB_EINVAL;
    }
    orig = rule->flags;
    rule->flags &= ~IB_RULE_FLAG_VALID;

    /* Invalidate the entire chain upwards */
    if (rule->chained_from != NULL) {
        tmp_rc = ib_rule_chain_invalidate(ib, NULL, rule->chained_from);
        if (tmp_rc != IB_OK) {
            rc = tmp_rc;
        }
    }

    /* If this rule was previously valid, walk down the chain, too */
    if ( (orig & IB_RULE_FLAG_VALID) && (rule->chained_rule != NULL) ) {
        tmp_rc = ib_rule_chain_invalidate(ib, NULL, rule->chained_rule);
        if (tmp_rc != IB_OK) {
            rc = tmp_rc;
        }
    }

    /* Clear the previous rule pointer */
    if (ctx != NULL) {
        ctx->rules->parser_data.previous = NULL;
    }

    return rc;
}

static IB_STRVAL_MAP(debug_levels_map) = {
    IB_STRVAL_PAIR("error", IB_RULE_DLOG_ERROR),
    IB_STRVAL_PAIR("warning", IB_RULE_DLOG_WARNING),
    IB_STRVAL_PAIR("notice", IB_RULE_DLOG_NOTICE),
    IB_STRVAL_PAIR("info", IB_RULE_DLOG_INFO),
    IB_STRVAL_PAIR("debug", IB_RULE_DLOG_DEBUG),
    IB_STRVAL_PAIR("trace", IB_RULE_DLOG_TRACE),
    IB_STRVAL_PAIR_LAST
};

ib_status_t ib_rule_engine_set(ib_cfgparser_t *cp,
                               const char *name,
                               const char *value)
{
    assert(cp != NULL);
    assert(name != NULL);
    assert(value != NULL);
    ib_status_t rc;

    if (strcasecmp(name, "RuleEngineDebugLogLevel") == 0) {
        ib_num_t tmp;
        ib_num_t level;

        if (sscanf(value, "%" SCNd64, &tmp) != 0) {
            level = tmp;
        }
        else {
            rc = ib_config_strval_pair_lookup(value, debug_levels_map, &level);
            if (rc != IB_OK) {
                return rc;
            }
        }
        rc = ib_context_set_num(cp->cur_ctx, "_RuleEngineDebugLevel", level);
        return rc;
    }

    return IB_EINVAL;
}

ib_status_t ib_rule_register_external_driver(
    ib_engine_t               *ib,
    const char                *tag,
    ib_rule_driver_function_t  function,
    void                      *cbdata
)
{
    assert(ib != NULL);
    assert(ib->rule_engine != NULL);
    assert(tag != NULL);
    assert(function != NULL);

    ib_status_t rc;
    ib_rule_driver_t *driver;

    if (
        ib_hash_get(ib->rule_engine->external_drivers, &driver, tag) !=
        IB_ENOENT
    ) {
        return IB_EINVAL;
    }

    driver = ib_mpool_calloc(ib->mp, 1, sizeof(*driver));
    if (driver == NULL) {
        return IB_EALLOC;
    }
    driver->function = function;
    driver->cbdata   = cbdata;

    rc = ib_hash_set(ib->rule_engine->external_drivers, tag, driver);
    if (rc == IB_EALLOC) {
        return IB_EALLOC;
    }
    else if (rc != IB_OK) {
        return IB_EOTHER;
    }

    return IB_OK;
}<|MERGE_RESOLUTION|>--- conflicted
+++ resolved
@@ -2779,11 +2779,7 @@
     /* Copy disable list */
     rc = copy_rule_list(parent_rules->disable_list, ctx_rules->disable_list);
     if (rc != IB_OK) {
-<<<<<<< HEAD
-        return rc;
-=======
-        IB_FTRACE_RET_STATUS(rc);
->>>>>>> 9583562b
+        return rc;
     }
 
     /* Copy rule hash */
