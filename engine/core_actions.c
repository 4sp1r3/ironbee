/*****************************************************************************
 * Licensed to Qualys, Inc. (QUALYS) under one or more
 * contributor license agreements.  See the NOTICE file distributed with
 * this work for additional information regarding copyright ownership.
 * QUALYS licenses this file to You under the Apache License, Version 2.0
 * (the "License"); you may not use this file except in compliance with
 * the License.  You may obtain a copy of the License at
 *
 *     http://www.apache.org/licenses/LICENSE-2.0
 *
 * Unless required by applicable law or agreed to in writing, software
 * distributed under the License is distributed on an "AS IS" BASIS,
 * WITHOUT WARRANTIES OR CONDITIONS OF ANY KIND, either express or implied.
 * See the License for the specific language governing permissions and
 * limitations under the License.
 ****************************************************************************/

/**
 * @file
 * @brief IronBee &mdash; core actions
 *
 * @author Craig Forbes <cforbes@qualys.com>
 */

#include "ironbee_config_auto.h"

#include "core_private.h"
#include "engine_private.h"

#include <ironbee/action.h>
#include <ironbee/bytestr.h>
#include <ironbee/debug.h>
#include <ironbee/field.h>
#include <ironbee/mpool.h>
#include <ironbee/rule_engine.h>
#include <ironbee/string.h>
#include <ironbee/types.h>
#include <ironbee/util.h>

<<<<<<< HEAD
#include <assert.h>
#include <stdlib.h>
#include <strings.h>
=======
#include "engine_private.h"
#include "rule_engine_private.h"
#include "core_private.h"
>>>>>>> 47378df0

/**
 * Setvar action data.
 */
typedef enum {
    SETVAR_STRSET,                /**< Set to a constant string */
    SETVAR_NUMSET,                /**< Set to a constant number */
    SETVAR_NUMADD,                /**< Add to a value (counter) */
} setvar_op_t;

typedef union {
    ib_num_t         num;         /**< Numeric value */
    ib_bytestr_t    *bstr;        /**< String value */
} setvar_value_t;

typedef struct {
    setvar_op_t      op;          /**< Setvar operation */
    char            *name;        /**< Field name */
    bool             name_expand; /**< Field name should be expanded */
    ib_ftype_t       type;        /**< Data type */
    setvar_value_t   value;       /**< Value */
} setvar_data_t;

/**
 * Create function for the setflags action.
 *
 * @param[in] ib IronBee engine (unused)
 * @param[in] ctx Current context.
 * @param[in] mp Memory pool to use for allocation
 * @param[in] parameters Constant parameters from the rule definition
 * @param[in,out] inst Action instance
 * @param[in] cbdata Unused.
 *
 * @returns Status code
 */
static ib_status_t act_setflags_create(ib_engine_t *ib,
                                       ib_context_t *ctx,
                                       ib_mpool_t *mp,
                                       const char *parameters,
                                       ib_action_inst_t *inst,
                                       void *cbdata)
{
    IB_FTRACE_INIT();
    char *str;

    if (parameters == NULL) {
        IB_FTRACE_RET_STATUS(IB_EINVAL);
    }

    str = ib_mpool_strdup(mp, parameters);
    if (str == NULL) {
        IB_FTRACE_RET_STATUS(IB_EALLOC);
    }

    inst->data = str;
    IB_FTRACE_RET_STATUS(IB_OK);
}

/**
 * Execute function for the "set flag" action
 *
 * @param[in] data Name of the flag to set
 * @param[in] rule The matched rule
 * @param[in] tx IronBee transaction
 * @param[in] flags Action instance flags
 * @param[in] cbdata Unused.
 *
 * @returns Status code
 */
static ib_status_t act_setflag_execute(void *data,
                                       const ib_rule_t *rule,
                                       ib_tx_t *tx,
                                       ib_flags_t flags,
                                       void *cbdata)
{
    IB_FTRACE_INIT();

    /* Data will be a C-Style string */
    const char *cstr = (const char *)data;
    int remove_flag = 0;

    if (*cstr == '!') {
        remove_flag = 1;
        ++cstr;
    }

    /* Handle the suspicious flag */
    if (strcasecmp(cstr, "suspicious") == 0) {
        // FIXME: Expose via FLAGS collection
        if (remove_flag) {
            ib_tx_flags_unset(tx, IB_TX_FSUSPICIOUS);
        }
        else {
            ib_tx_flags_set(tx, IB_TX_FSUSPICIOUS);
        }
    }
    else if (strcasecmp(cstr, "block") == 0) {
        if (remove_flag) {
            // FIXME: Remove in FLAGS collection
            ib_tx_flags_unset(tx,
                IB_TX_BLOCK_ADVISORY |
                IB_TX_BLOCK_PHASE    |
                IB_TX_BLOCK_IMMEDIATE
            );
        }
        else {
            // FIXME: Set in FLAGS collection
            ib_tx_flags_set(tx, IB_TX_BLOCK_ADVISORY);
        }
    }
    else {
        ib_log_notice_tx(tx,  "Set flag action: invalid flag '%s'", cstr);
        IB_FTRACE_RET_STATUS(IB_EINVAL);
    }

    IB_FTRACE_RET_STATUS(IB_OK);
}

/**
 * Event action execution callback.
 *
 * Create and event and log it.
 *
 * @param[in] data Instance data needed for execution.
 * @param[in] rule The rule executing this action.
 * @param[in] tx The transaction for this action.
 * @param[in] flags Action instance flags
 * @param[in] cbdata Unused.
 *
 * @returns IB_OK if successful.
 */
static ib_status_t act_event_execute(void *data,
                                     const ib_rule_t *rule,
                                     ib_tx_t *tx,
                                     ib_flags_t flags,
                                     void *cbdata)
{
    IB_FTRACE_INIT();
    ib_status_t  rc;
    ib_logevent_t *event;
    const char *expanded;
    ib_field_t *field;

    ib_log_debug_tx(tx, "Creating event via action");

    /* Expand the message string */
    if ( (rule->meta.flags & IB_RULEMD_FLAG_EXPAND_MSG) != 0) {
        char *tmp;
        rc = ib_data_expand_str(tx->dpi, rule->meta.msg, false, &tmp);
        if (rc != IB_OK) {
            ib_log_error_tx(tx,
                         "event: Failed to expand string '%s': %s",
                         rule->meta.msg, ib_status_to_string(rc));
            IB_FTRACE_RET_STATUS(rc);
        }
        expanded = tmp;
    }
    else if (rule->meta.msg != NULL) {
        expanded = rule->meta.msg;
    }
    else {
        expanded = "";
    }

    /* Create the event */
    rc = ib_logevent_create(
        &event,
        tx->mp,
        ib_rule_id(rule),
        IB_LEVENT_TYPE_OBSERVATION,
        IB_LEVENT_ACTION_UNKNOWN,
        IB_LEVENT_ACTION_UNKNOWN,
        rule->meta.confidence,
        rule->meta.severity,
        expanded
    );
    if (rc != IB_OK) {
        IB_FTRACE_RET_STATUS(rc);
    }

    /* Set the data */
    if (rule->meta.data != NULL) {
        if ( (rule->meta.flags & IB_RULEMD_FLAG_EXPAND_DATA) != 0) {
            char *tmp;
            rc = ib_data_expand_str(tx->dpi, rule->meta.data, false, &tmp);
            if (rc != IB_OK) {
                ib_log_error_tx(tx,
                             "event: Failed to expand data '%s': %s",
                             rule->meta.data, ib_status_to_string(rc));
                IB_FTRACE_RET_STATUS(rc);
            }
            expanded = tmp;
        }
        else {
            expanded = rule->meta.data;
        }
        rc = ib_logevent_data_set(event, expanded, strlen(expanded));
        if (rc != IB_OK) {
            ib_log_error_tx(tx,  "event: Failed to set data: %s",
                         ib_status_to_string(rc));
            IB_FTRACE_RET_STATUS(rc);
        }
    }

    /* Link to rule tags. */
    /// @todo Probably need to copy here
    event->tags = rule->meta.tags;

    /* Populate fields */
    if (! ib_flags_any(rule->flags, IB_RULE_FLAG_NO_TGT)) {
        rc = ib_data_get(tx->dpi, "FIELD_NAME_FULL", &field);
        if ( (rc == IB_OK) && (field->type == IB_FTYPE_NULSTR) ) {
            const char *name = NULL;
            rc = ib_field_value(field, ib_ftype_nulstr_out(&name));
            if (name != NULL) {
                ib_logevent_field_add(event, name);
            }
        }
        else if ( (rc == IB_OK) && (field->type == IB_FTYPE_BYTESTR) ) {
            const ib_bytestr_t *bs;
            rc = ib_field_value(field, ib_ftype_bytestr_out(&bs));
            if (rc == IB_OK) {
                ib_logevent_field_add_ex(
                    event,
                    (const char *)ib_bytestr_const_ptr(bs),
                    ib_bytestr_length(bs)
                );
            }
        }
    }

    /* Set the actions if appropriate */
    if (ib_tx_flags_isset(tx,
                          (IB_TX_BLOCK_ADVISORY |
                           IB_TX_BLOCK_PHASE |
                           IB_TX_BLOCK_IMMEDIATE)) )
    {
        event->rec_action = IB_LEVENT_ACTION_BLOCK;
    }
    if (ib_tx_flags_isset(tx, (IB_TX_BLOCK_PHASE | IB_TX_BLOCK_IMMEDIATE)) ) {
        event->action = IB_LEVENT_ACTION_BLOCK;
    }

    /* Log the event. */
    rc = ib_event_add(tx->epi, event);
    if (rc != IB_OK) {
        IB_FTRACE_RET_STATUS(rc);
    }

    IB_FTRACE_RET_STATUS(IB_OK);
}

/**
 * Create function for the setvar action.
 *
 * @param[in] ib IronBee engine (unused)
 * @param[in] ctx Current context.
 * @param[in] mp Memory pool to use for allocation
 * @param[in] params Constant parameters from the rule definition
 * @param[in,out] inst Action instance
 * @param[in] cbdata Unused.
 *
 * @returns Status code
 */
static ib_status_t act_setvar_create(ib_engine_t *ib,
                                     ib_context_t *ctx,
                                     ib_mpool_t *mp,
                                     const char *params,
                                     ib_action_inst_t *inst,
                                     void *cbdata)
{
    IB_FTRACE_INIT();
    size_t nlen;                 /* Name length */
    const char *eq;              /* '=' character in @a params */
    const char *value;           /* Value in params */
    size_t vlen;                 /* Length of value */
    setvar_data_t *data;         /* Data for the execute function */
    ib_status_t rc;              /* Status code */

    if (params == NULL) {
        IB_FTRACE_RET_STATUS(IB_EINVAL);
    }

    /* Simple checks; params should look like '<name>=[<value>]' */
    eq = strchr(params, '=');
    if ( (eq == NULL) || (eq == params) ) {
        IB_FTRACE_RET_STATUS(IB_EINVAL);
    }

    /* Calculate name length */
    nlen = (eq - params);

    /* Determine the type of the value */
    value = (eq + 1);
    vlen = strlen(value);

    /* Create the data structure for the execute function */
    data = ib_mpool_alloc(mp, sizeof(*data) );
    if (data == NULL) {
        IB_FTRACE_RET_STATUS(IB_EALLOC);
    }

    /* Does the name need to be expanded? */
    rc = ib_data_expand_test_str_ex(params, nlen, &(data->name_expand));
    if (rc != IB_OK) {
        IB_FTRACE_RET_STATUS(rc);
    }

    /* Copy the name */
    data->name = ib_mpool_memdup_to_str(mp, params, nlen);
    if (data->name == NULL) {
        IB_FTRACE_RET_STATUS(IB_EALLOC);
    }

    /* Create the value */
    rc = ib_string_to_num_ex(value, vlen, 0, &(data->value.num));
    if (rc == IB_OK) {
        data->type = IB_FTYPE_NUM;
        if ( (*value == '+') || (*value == '-') ) {
            data->op = SETVAR_NUMADD;
        }
        else {
            data->op = SETVAR_NUMSET;
        }
    }
    else {
        bool expand = false;

        rc = ib_data_expand_test_str_ex(value, vlen, &expand);
        if (rc != IB_OK) {
            IB_FTRACE_RET_STATUS(rc);
        }
        else if (expand) {
            inst->flags |= IB_ACTINST_FLAG_EXPAND;
        }

        rc = ib_bytestr_dup_nulstr(&(data->value.bstr), mp, value);
        if (rc != IB_OK) {
            IB_FTRACE_RET_STATUS(rc);
        }
        data->type = IB_FTYPE_BYTESTR;
        data->op = SETVAR_STRSET;
    }

    inst->data = data;
    IB_FTRACE_RET_STATUS(IB_OK);
}

/**
 * Expand a name from the DPI
 *
 * @param[in] tx Transaction to get the value from
 * @param[in] label Label to use for debug / error messages
 * @param[in] name Name to expand
 * @param[in] expandable Is @a expandable?
 * @param[out] exname Expanded name
 * @param[out] exnlen Length of @a exname
 *
 * @returns Status code
 */
static ib_status_t expand_name(const ib_rule_t *rule,
                               ib_tx_t *tx,
                               const char *label,
                               const setvar_data_t *setvar_data,
                               const char **exname,
                               size_t *exnlen)
{
    IB_FTRACE_INIT();
    assert(tx);
    assert(rule);
    assert(label);
    assert(setvar_data);
    assert(exname);
    assert(exnlen);

    /* Readability: Alias a common field. */
    const char *name = setvar_data->name;

    /* If it's expandable, expand it */
    if (setvar_data->name_expand) {
        char *tmp;
        size_t len;
        ib_status_t rc;

        rc = ib_data_expand_str_ex(tx->dpi,
                                   name, strlen(name),
                                   false, false,
                                   &tmp, &len);
        if (rc != IB_OK) {
            ib_rule_log_error(
                tx,
                rule,
                NULL,
                NULL,
                "%s: Failed to expand name \"%s\": %s",
                label,
                name,
                ib_status_to_string(rc));
            IB_FTRACE_RET_STATUS(rc);
        }
        *exname = tmp;
        *exnlen = len;
        ib_rule_log_debug(
            tx,
            rule,
            NULL,
            NULL,
            "%s: Expanded variable name from \"%s\" to \"%.*s\"",
            label,
            name,
            (int)len,
            tmp);
    }
    else {
        *exname = name;
        *exnlen = strlen(name);

        ib_rule_log_debug(
            tx,
            rule,
            NULL,
            NULL,
            "%s: No expansion of %s",
            label,
            name);
    }


    IB_FTRACE_RET_STATUS(IB_OK);
}

/**
 * Get a field from the DPI
 *
 * @param[in] tx Transaction to get the value from
 * @param[in] name Name of the value
 * @param[in] namelen Length of @a name
 * @param[out] field The field from the DPI
 *
 * @returns Status code
 */
static ib_status_t get_data_value(ib_tx_t *tx,
                                  const char *name,
                                  size_t namelen,
                                  ib_field_t **field)
{
    IB_FTRACE_INIT();

    assert(tx != NULL);
    assert(name != NULL);
    assert(field != NULL);

    ib_field_t *cur = NULL;
    ib_status_t rc;
    ib_list_t *list;
    ib_list_node_t *first;
    size_t elements;

    rc = ib_data_get_ex(tx->dpi, name, namelen, &cur);
    if ( (rc == IB_ENOENT) || (cur == NULL) ) {
        *field = NULL;
        IB_FTRACE_RET_STATUS(IB_OK);
    }
    else if (rc != IB_OK) {
        *field = NULL;
        IB_FTRACE_RET_STATUS(rc);
    }

    /* If we got back something other than a list, or it's name matches
     * what we asked for, we're done */
    if ( (cur->type != IB_FTYPE_LIST) ||
         ((cur->nlen == namelen) && (memcmp(name, cur->name, namelen) == 0)) )
    {
        *field = cur;
        IB_FTRACE_RET_STATUS(IB_OK);
    }

    /*
     * If we got back a list and the field name doesn't match the name we
     * requested, assume that we got back a filtered list.
     */
    rc = ib_field_value(cur, ib_ftype_list_mutable_out(&list) );
    if (rc != IB_OK) {
        ib_log_error_tx(tx,
                        "setvar: Failed to get list from \"%.*s\": %s",
                        (int)namelen, name, ib_status_to_string(rc));
        IB_FTRACE_RET_STATUS(rc);
    }

    /* No elements?  Filtered list with no values.  Return NULL. */
    elements = ib_list_elements(list);
    if (elements == 0) {
        *field = NULL;
        IB_FTRACE_RET_STATUS(IB_OK);
    }

    if (elements != 1) {
        ib_log_notice_tx(tx,
                         "setvar:Got back list with %zd elements", elements);
        IB_FTRACE_RET_STATUS(IB_EINVAL);
    }

    /* Use the first (only) element in the list as our field */
    first = ib_list_first(list);
    if (first == NULL) {
        ib_log_error_tx(tx,
                        "setvar: Failed to get first list element "
                        "from \"%.*s\": %s",
                        (int)namelen, name, ib_status_to_string(rc));
        IB_FTRACE_RET_STATUS(IB_EUNKNOWN);
    }

    /* Finally, take the data from the first node.  Check and mate. */
    *field = (ib_field_t *)first->data;
    IB_FTRACE_RET_STATUS(IB_OK);
}

/**
 * Contains logic for expanding act_setvar_execute field names for assignement.
 *
 *  @param[in] rule
 *  @param[in] tx
 *  @param[in] setvar_data
 *  @param[in] flags
 *  @param[out] expanded The expanded string, possibly allocated from
 *              the memory pool or the result of
 *              an ib_mpool_alloc(mp, 0) call.
 *  @param[out] exlen The length of @a expanded.
 *
 *  @return
 *    - IB_OK @a expanded and @a exlen are populated.
 *    - IB_EINVAL if there was an internal error during expansion.
 *    - IB_EALLOC on memory errors.
 *
 */
static ib_status_t expand_data(
    const ib_rule_t *rule,
    ib_tx_t *tx,
    const char *label,
    const setvar_data_t *setvar_data,
    ib_flags_t flags,
    char** expanded,
    size_t *exlen)
{
    IB_FTRACE_INIT();

    assert(tx);
    assert(rule);
    assert(label);
    assert(setvar_data);
    assert(expanded);
    assert(exlen);

    ib_status_t rc;

    /* If setvar_data contains a byte string, we might expand it. */
    if (setvar_data->type == IB_FTYPE_BYTESTR) {

        /* Pull the data out of the bytestr */
        const char *bsdata =
            (const char *)ib_bytestr_ptr(setvar_data->value.bstr);
        size_t bslen = ib_bytestr_length(setvar_data->value.bstr);
    
        /* Expand the string */
        if (flags & IB_ACTINST_FLAG_EXPAND) {
    
            rc = ib_data_expand_str_ex(
                tx->dpi, bsdata, bslen, false, false, expanded, exlen);
            if (rc != IB_OK) {
                ib_rule_log_debug(
                    tx,
                    rule,
                    NULL,
                    NULL,
                    "%s: Failed to expand string \"%.*s\": %s",
                    label, (int) bslen, bsdata, ib_status_to_string(rc));
                IB_FTRACE_RET_STATUS(rc);
            }

            ib_rule_log_debug(
                tx,
                rule,
                NULL,
                NULL,
                "%s: Field \"%s\" was expanded.",
                label,
                setvar_data->name);

            if (ib_rule_log_level(tx->ib) >= IB_RULE_LOG_LEVEL_TRACE) {
                const char* hex_coded = ib_util_hex_escape(bsdata, bslen);
                if (hex_coded) {
                    ib_rule_log_debug(
                        tx,
                        rule,
                        NULL,
                        NULL,
                        "%s: Field \"%s\" has value: %s",
                        label,
                        setvar_data->name,
                        hex_coded);
                    free((void*)hex_coded);
                }
            }
        }
        else if (bsdata == NULL) {
            assert(bslen == 0);
    
            /* Get a non-null pointer that should never be derefferenced. */
            *expanded = ib_mpool_alloc(tx->mp, 0);

            ib_rule_log_debug(
                tx,
                rule,
                NULL,
                NULL,
                "%s: Field \"%s\" is null.",
                label,
                setvar_data->name);
        }
        else {
            *expanded = ib_mpool_memdup(tx->mp, bsdata, bslen);
            if ( ! *expanded) {
                ib_rule_log_debug(
                    tx,
                    rule,
                    NULL,
                    NULL,
                    "%s: Failed to copy string \"%.*s\"",
                    label,
                    (int)bslen,
                    bsdata);
                IB_FTRACE_RET_STATUS(IB_EALLOC);
            }
        }
        *exlen = bslen;
    }
    else {
        ib_rule_log_debug(
            tx,
            rule,
            NULL,
            NULL,
            "%s: Did not expand \"%s\" because it is not a byte string.",
            label,
            setvar_data->name
            );

    }

    IB_FTRACE_RET_STATUS(IB_OK);
}

/**
 * Execute function for the "set variable" action
 *
 * @param[in] data Setvar data (setvar_data_t *)
 * @param[in] rule The matched rule
 * @param[in] tx IronBee transaction
 * @param[in] flags Action instance flags
 * @param[in] cbdata Unused.
 *
 * @returns Status code
 *    - IB_OK The operator succeeded.
 *    - IB_EINVAL if there was an internal error during expansion.
 *    - IB_EALLOC on memory errors.
 */
static ib_status_t act_setvar_execute(void *data,
                                      const ib_rule_t *rule,
                                      ib_tx_t *tx,
                                      ib_flags_t flags,
                                      void *cbdata)
{
    IB_FTRACE_INIT();

    assert(data != NULL);
    assert(rule != NULL);
    assert(tx != NULL);

    ib_status_t rc;
    ib_field_t *cur_field = NULL;
    ib_field_t *new_field;
    const char *name = NULL; /* Name of the field we are setting. */
    size_t nlen;             /* Name length. */
    char *value = NULL;      /* Value we are setting the field name to. */
    size_t vlen;             /* Value length. */

    /* Data should be a setvar_data_t created in our create function */
    const setvar_data_t *setvar_data = (const setvar_data_t *)data;

    /* Expand the name (if required) */
    rc = expand_name(rule, tx, "setvar", setvar_data, &name, &nlen);
    if (rc != IB_OK) {
        IB_FTRACE_RET_STATUS(rc);
    }

    /* Get the current value */
    rc = get_data_value(tx, name, nlen, &cur_field);
    if (rc != IB_OK) {
        IB_FTRACE_RET_STATUS(rc);
    }

    /* If setvar_data contains a byte string, we might expand it. */
    rc = expand_data(rule, tx, "setvar", setvar_data, flags, &value, &vlen);
    if ( rc != IB_OK ) {
        IB_FTRACE_RET_STATUS(rc);
    }

    switch(setvar_data->op) {
        /* Handle bytestr operations (cur_fieldrently only set) */
        case SETVAR_STRSET:
            assert(setvar_data->type == IB_FTYPE_BYTESTR);
            ib_bytestr_t *bs = NULL;

            if (cur_field != NULL) {
                ib_data_remove_ex(tx->dpi, name, nlen, NULL);
            }

            /* Create a bytestr to hold it. */
            rc = ib_bytestr_alias_mem(&bs, tx->mp, (uint8_t *)value, vlen);
            if (rc != IB_OK) {
                ib_log_error_tx(tx,
                                "setvar: Failed to create bytestring "
                                "for field \"%.*s\": %s",
                                (int)nlen, name, ib_status_to_string(rc));
                IB_FTRACE_RET_STATUS(rc);
            }

            /* Create the new_field field */
            rc = ib_field_create(&new_field,
                                 tx->mp,
                                 name, nlen,
                                 setvar_data->type,
                                 ib_ftype_bytestr_in(bs));
            if (rc != IB_OK) {
                ib_log_error_tx(tx,
                                "setvar: Failed to create field \"%.*s\": %s",
                                (int)nlen, name, ib_status_to_string(rc));
                IB_FTRACE_RET_STATUS(rc);
            }

            /* Add the field to the DPI */
            rc = ib_data_add(tx->dpi, new_field);
            if (rc != IB_OK) {
                ib_log_error_tx(tx,
                                "setvar: Failed to add field \"%.*s\": %s",
                                (int)nlen, name, ib_status_to_string(rc));
                IB_FTRACE_RET_STATUS(rc);
            }
            break;
        /* Numerical operation : Set */
        case SETVAR_NUMSET:
            assert(setvar_data->type == IB_FTYPE_NUM);

            if (cur_field != NULL) {
                ib_data_remove_ex(tx->dpi, name, nlen, NULL);
            }

            /* Create the new_field field */
            rc = ib_field_create(&new_field,
                                 tx->mp,
                                 name, nlen,
                                 setvar_data->type,
                                 ib_ftype_num_in(&setvar_data->value.num));
            if (rc != IB_OK) {
                ib_log_error_tx(tx,
                                "setvar: Failed to create field \"%.*s\": %s",
                                (int)nlen, name, ib_status_to_string(rc));
                IB_FTRACE_RET_STATUS(rc);
            }

            /* Add the field to the DPI */
            rc = ib_data_add(tx->dpi, new_field);
            if (rc != IB_OK) {
                ib_log_error_tx(tx,
                                "setvar: Failed to add field \"%.*s\": %s",
                                (int)nlen, name, ib_status_to_string(rc));
                IB_FTRACE_RET_STATUS(rc);
            }
    
            break;
        /* Numerical operation : Add */
        case SETVAR_NUMADD:
            assert(setvar_data->type == IB_FTYPE_NUM);

            /* If it doesn't exist, create the variable with a value of zero */
            if (cur_field == NULL) {

                /* Create the new_field field */
                rc = ib_data_add_num_ex(tx->dpi, name, nlen, 0, &cur_field);
                if (rc != IB_OK) {
                    ib_log_error_tx(
                        tx,
                        "setvar: Failed to add field \"%.*s\": %s",
                        (int)nlen, name, ib_status_to_string(rc));
                    IB_FTRACE_RET_STATUS(rc);
                }
            }

<<<<<<< HEAD
            num += (ib_unum_t)svdata->value.num;
            ib_field_setv(cur, ib_ftype_unum_in(&num));
        }
        else {
            ib_log_error_tx(tx,
                "setvar: field \"%.*s\" type %d invalid for NUMADD",
                (int)namelen, name, cur->type
            );
            IB_FTRACE_RET_STATUS(IB_EINVAL);
        }
    }
=======
            /* Handle num and unum types */
            if (cur_field->type == IB_FTYPE_NUM) {
                ib_num_t num;
                rc = ib_field_value(cur_field, ib_ftype_num_out(&num));
                if (rc != IB_OK) {
                    IB_FTRACE_RET_STATUS(rc);
                }
>>>>>>> 47378df0

                num += setvar_data->value.num;
                ib_field_setv(cur_field, ib_ftype_num_in(&num));
            }
            else if (cur_field->type == IB_FTYPE_UNUM) {
                ib_unum_t num;
                rc = ib_field_setv(cur_field, ib_ftype_unum_out(&num));
                if (rc != IB_OK) {
                    IB_FTRACE_RET_STATUS(rc);
                }
    
                num += (ib_unum_t)setvar_data->value.num;
                ib_field_setv(cur_field, ib_ftype_unum_in(&num));
            }
            else {
                ib_log_error_tx(
                    tx,
                    "setvar: field \"%.*s\" type %d invalid for NUMADD",
                     (int)nlen, name, cur_field->type);
                IB_FTRACE_RET_STATUS(IB_EINVAL);
            }
            break;
    }

    IB_FTRACE_RET_STATUS(IB_OK);
}

/**
 * Find event from this rule
 *
 * @param[in] tx The transaction to search
 * @param[in] rule The rule that fired the action
 * @param[out] event Matching event
 *
 * @return
 *   - IB_OK (if found)
 *   - IB_ENOENT if not found
 *   - Errors returned by ib_event_get_all()
 */
static ib_status_t get_event(ib_tx_t *tx,
                             const ib_rule_t *rule,
                             ib_logevent_t **event)
{
    IB_FTRACE_INIT();

    assert(tx != NULL);
    assert(tx->epi != NULL);
    assert(rule != NULL);

    ib_status_t rc;
    ib_list_t *event_list;
    ib_list_node_t *event_node;

    rc = ib_event_get_all(tx->epi, &event_list);
    if (rc != IB_OK) {
        IB_FTRACE_RET_STATUS(rc);
    }
    event_node = ib_list_last(event_list);
    if (event_node == NULL) {
        IB_FTRACE_RET_STATUS(IB_ENOENT);
    }
    ib_logevent_t *e = (ib_logevent_t *)event_node->data;
    if (strcmp(e->rule_id, ib_rule_id(rule)) == 0) {
        *event = e;
        IB_FTRACE_RET_STATUS(IB_OK);
    }

    IB_FTRACE_RET_STATUS(IB_ENOENT);
}

/**
 * Set the IB_TX_BLOCK_ADVISORY flag and set the DPI value @c FLAGS:BLOCK=1.
 *
 * @param[in,out] tx The transaction we are going to modify.
 * @param[in] rule The rule that fired the action
 *
 * @return
 *   - IB_OK on success.
 *   - Errors by ib_data_add_num.
 *   - Other if an event exists, but cannot be retrieved for this action.
 */
static ib_status_t act_block_advisory_execute(ib_tx_t *tx,
                                              const ib_rule_t *rule)
{
    IB_FTRACE_INIT();

    assert(tx != NULL);
    assert(rule != NULL);

    ib_status_t rc;
    ib_num_t ib_num_one = 1;
    ib_logevent_t *event;

    /* Don't re-set the flag because it bloats the DPI value FLAGS
     * with lots of BLOCK entries. */
    if (!ib_tx_flags_isset(tx, IB_TX_BLOCK_ADVISORY)) {

        /* Set the flag in the transaction. */
        ib_tx_flags_set(tx, IB_TX_BLOCK_ADVISORY);

        /* When doing an advisory block, mark the DPI with FLAGS:BLOCK=1. */
        rc = ib_data_add_num(tx->dpi, "FLAGS:BLOCK", ib_num_one, NULL);
        if (rc != IB_OK) {
            ib_log_error_tx(tx,
                            "Could not set value FLAGS:BLOCK=1: %s",
                            ib_status_to_string(rc));
            IB_FTRACE_RET_STATUS(rc);
        }

        /* Update the event (if required) */
        rc = get_event(tx, rule, &event);
        if (rc == IB_OK) {
            event->rec_action = IB_LEVENT_ACTION_BLOCK;
        }
        else if (rc != IB_ENOENT) {
            ib_log_error_tx(tx,
                "Failed to fetch event associated with this action: %s",
                ib_status_to_string(rc));
            IB_FTRACE_RET_STATUS(rc);
        }
    }

    IB_FTRACE_RET_STATUS(IB_OK);
}

/**
 * Set the IB_TX_BLOCK_PHASE flag in the tx.
 *
 * @param[in,out] tx The transaction we are going to modify.
 * @param[in] rule The rule that fired the action
 *
 * @return
 *   - IB_OK on success.
 *   - Other if an event exists, but cannot be retrieved for this action.
 */
static ib_status_t act_block_phase_execute(ib_tx_t *tx,
                                           const ib_rule_t *rule)
{
    IB_FTRACE_INIT();

    ib_status_t rc;
    ib_logevent_t *event;

    ib_tx_flags_set(tx, IB_TX_BLOCK_PHASE);

    /* Update the event (if required) */
    rc = get_event(tx, rule, &event);
    if (rc == IB_OK) {
        event->rec_action = IB_LEVENT_ACTION_BLOCK;
        event->action = IB_LEVENT_ACTION_BLOCK;
    }
    else if (rc != IB_ENOENT) {
        IB_FTRACE_RET_STATUS(rc);
    }

    IB_FTRACE_RET_STATUS(IB_OK);
}

/**
 * Set the IB_TX_BLOCK_IMMEDIATE flag in the tx.
 *
 * @param[in,out] tx The transaction we are going to modify.
 * @param[in] rule The rule that fired the action
 *
 * @returns
 *   - IB_OK on success.
 *   - Other if an event exists, but cannot be retrieved for this action.
 */
static ib_status_t act_block_immediate_execute(ib_tx_t *tx,
                                               const ib_rule_t *rule)
{
    IB_FTRACE_INIT();
    assert(tx != NULL);
    assert(rule != NULL);

    ib_status_t rc;
    ib_logevent_t *event;

    ib_tx_flags_set(tx, IB_TX_BLOCK_IMMEDIATE);

    /* Update the event (if required) */
    rc = get_event(tx, rule, &event);
    if (rc == IB_OK) {
        event->rec_action = IB_LEVENT_ACTION_BLOCK;
        event->action = IB_LEVENT_ACTION_BLOCK;
    }
    else if (rc != IB_ENOENT) {
        IB_FTRACE_RET_STATUS(rc);
    }

    IB_FTRACE_RET_STATUS(IB_OK);
}

/**
 * The function that implements flagging a particular block type.
 */
typedef ib_status_t(*act_block_execution_t)(
    ib_tx_t         *tx,
    const ib_rule_t *rule
);

/**
 * Internal block action structure.
 *
 * This holds a pointer to the block callback that will be used.
 */
struct act_block_t {
    act_block_execution_t execute; /**< What block method should be used. */
};
typedef struct act_block_t act_block_t;

/**
 * Executes the function stored in @a data.
 *
 * @param[in] data Cast to an @c act_block_t and the @c execute field is
 *            called on the given @a tx.
 * @param[in] rule The rule structure.
 * @param[out] tx The transaction we are going to modify.
 * @param[in] flags Flags. Unused.
 * @param[in] cbdata Callback data. Unused.
 */
static ib_status_t act_block_execute(void* data,
                                     const ib_rule_t *rule,
                                     ib_tx_t *tx,
                                     ib_flags_t flags,
                                     void *cbdata)
{
    IB_FTRACE_INIT();

    assert(data);
    assert(tx);

    ib_status_t rc = ((const act_block_t *)data)->execute(tx, rule);

    IB_FTRACE_RET_STATUS(rc);
}

/**
 * Create / initialize a new instance of an action.
 *
 * @param[in] ib IronBee engine.
 * @param[in] ctx Context.
 * @param[in] mp Memory pool.
 * @param[in] params Parameters. These may be "immediate", "phase", or
 *            "advise". If null, "advisory" is assumed.
 *            These select the type of block that will be put in place
 *            by deciding which callback (act_block_phase_execute(),
 *            act_block_immediate_execute(), or act_block_advise_execute())
 *            is assigned to the rule data object.
 * @param[out] inst The instance being initialized.
 * @param[in] cbdata Unused.
 *
 * @return IB_OK on success or IB_EALLOC if the callback data
 *         cannot be initialized for the rule.
 */
static ib_status_t act_block_create(ib_engine_t *ib,
                                    ib_context_t *ctx,
                                    ib_mpool_t *mp,
                                    const char *params,
                                    ib_action_inst_t *inst,
                                    void *cbdata)
{
    IB_FTRACE_INIT();

    act_block_t *act_block =
        (act_block_t *)ib_mpool_alloc(mp, sizeof(*act_block));
    if ( act_block == NULL ) {
        IB_FTRACE_RET_STATUS(IB_EALLOC);
    }

    /* When params are NULL, use advisory blocking by default. */
    if ( params == NULL ) {
        act_block->execute = &act_block_advisory_execute;
    }

    /* Just note that a block should be done, according to this rule. */
    else if ( ! strcasecmp("advisory", params) ) {
        act_block->execute = &act_block_advisory_execute;
    }

    /* Block at the end of the phase. */
    else if ( ! strcasecmp("phase", params) ) {
        act_block->execute = &act_block_phase_execute;
    }

    /* Immediate blocking. Block ASAP. */
    else if ( ! strcasecmp("immediate", params) ) {
        act_block->execute = &act_block_immediate_execute;
    }

    /* As with params == NULL, the default is to use an advisory block. */
    else {
        act_block->execute = &act_block_advisory_execute;
    }

    /* Assign the built up context object. */
    inst->data = act_block;

    IB_FTRACE_RET_STATUS(IB_OK);
}

/**
 * Holds the status code that a @c status action will set in the @c tx.
 */
struct act_status_t {
    int block_status; /**< The status to copy into @c tx->block_status. */
};
typedef struct act_status_t act_status_t;

/**
 * Set the @c block_status value in @a tx.
 *
 * @param[in] data The act_status_t that contains the @c block_status
 *            to assign to @c tx->block_status.
 * @param[in] rule The rule. Unused.
 * @param[out] tx The field in this struct, @c block_status, is set.
 * @param[in] flags The flags used to create this rule. Unused.
 * @param[in] cbdata Callback data. Unused.
 *
 * @returns IB_OK.
 */
static ib_status_t act_status_execute(void* data,
                                      const ib_rule_t *rule,
                                      ib_tx_t *tx,
                                      ib_flags_t flags,
                                      void *cbdata)
{
    IB_FTRACE_INIT();

    assert(data);
    assert(tx);

    /* NOTE: Range validation of block_status is done in act_status_create. */
    tx->block_status = ((act_status_t *)data)->block_status;

    IB_FTRACE_RET_STATUS(IB_OK);
}

/**
 * Create an action that sets the TX's block_status value.
 *
 * @param[in] ib The IronBee engine.
 * @param[in] ctx The current context. Unused.
 * @param[in] mp The memory pool that will allocate the act_status_t
 *            holder for the status value.
 * @param[in] params The parameters. This is a string representing
 *            an integer from 200 to 599, inclusive.
 * @param[out] inst The action instance that will be initialized.
 * @param[in] cbdata Unused.
 *
 * @return
 *   - IB_OK on success.
 *   - IB_EALLOC on an allocation error from mp.
 *   - IB_EINVAL if @a param is NULL or not convertible with
 *               @c atoi(const @c char*) to an integer in the range 200
 *               through 599 inclusive.
 */
static ib_status_t act_status_create(ib_engine_t *ib,
                                     ib_context_t *ctx,
                                     ib_mpool_t *mp,
                                     const char *params,
                                     ib_action_inst_t *inst,
                                     void *cbdata)
{
    IB_FTRACE_INIT();

    assert(inst);
    assert(mp);

    act_status_t *act_status;
    int block_status;

    act_status = (act_status_t *) ib_mpool_alloc(mp, sizeof(*act_status));
    if (act_status == NULL) {
        IB_FTRACE_RET_STATUS(IB_EALLOC);
    }

    if (params == NULL) {
        ib_log_error(ib, "Action status must be given a parameter "
                         "x where 200 <= x < 600.");
        IB_FTRACE_RET_STATUS(IB_EINVAL);
    }

    block_status = atoi(params);

    if ( block_status < 200 || block_status >= 600 ) {
        ib_log_error(ib, "Action status must be given a parameter "
                         "x where 200 <= x < 600. It was given %s.",
                         params);
        IB_FTRACE_RET_STATUS(IB_EINVAL);
    }

    act_status->block_status = block_status;

    inst->data = act_status;

    IB_FTRACE_RET_STATUS(IB_OK);
}

/**
 * Expand a header name from the DPI
 *
 * @todo This should be removed, and expand_name should be used
 *
 * @param[in] tx Transaction to get the value from
 * @param[in] label Label to use for debug / error messages
 * @param[in] name Name to expand
 * @param[in] expandable Is @a expandable?
 * @param[out] exname Expanded name
 * @param[out] exnlen Length of @a exname
 *
 * @returns Status code
 */
static ib_status_t expand_name_hdr(ib_tx_t *tx,
                                   const char *label,
                                   const char *name,
                                   bool expandable,
                                   const char **exname,
                                   size_t *exnlen)
{
    IB_FTRACE_INIT();
    assert(tx != NULL);
    assert(label != NULL);
    assert(name != NULL);
    assert(exname != NULL);
    assert(exnlen != NULL);

    /* If it's expandable, expand it */
    if (expandable) {
        char *tmp;
        size_t len;
        ib_status_t rc;

        rc = ib_data_expand_str(tx->dpi, name, false, &tmp);
        if (rc != IB_OK) {
            ib_log_error_tx(tx,
                            "%s: Failed to expand name \"%s\": %s",
                            label, name, ib_status_to_string(rc));
            IB_FTRACE_RET_STATUS(rc);
        }
        len = strlen(tmp);
        *exname = tmp;
        *exnlen = len;
        ib_log_debug_tx(tx,
                        "%s: Expanded variable name from "
                        "\"%s\" to \"%.*s\"",
                        label, name, (int)len, tmp);
    }
    else {
        *exname = name;
        *exnlen = strlen(name);
    }

    IB_FTRACE_RET_STATUS(IB_OK);
}

/**
 * Expand a string from the DPI
 *
 * @todo Should call ib_data_expand_str_ex()
 *
 * @param[in] tx Transaction to get the value from
 * @param[in] label Label to use for debug / error messages
 * @param[in] str String to expand
 * @param[in] flags Action flags
 * @param[out] expanded Expanded string
 * @param[out] exlen Length of @a expanded
 *
 * @returns Status code
 */
static ib_status_t expand_str(ib_tx_t *tx,
                              const char *label,
                              const char *str,
                              ib_flags_t flags,
                              const char **expanded,
                              size_t *exlen)
{
    IB_FTRACE_INIT();
    assert(tx != NULL);
    assert(label != NULL);
    assert(str != NULL);
    assert(expanded != NULL);
    assert(exlen != NULL);

    /* If it's expandable, expand it */
    if ( (flags & IB_ACTINST_FLAG_EXPAND) != 0) {
        char *tmp;
        size_t len;
        ib_status_t rc;

        rc = ib_data_expand_str(tx->dpi, str, false, &tmp);
        if (rc != IB_OK) {
            ib_log_error_tx(tx,
                            "%s: Failed to expand \"%s\": %s",
                            label, str, ib_status_to_string(rc));
            IB_FTRACE_RET_STATUS(rc);
        }
        len = strlen(tmp);
        *expanded = tmp;
        *exlen = len;
        ib_log_debug_tx(tx,
                        "%s: Expanded \"%s\" to \"%.*s\"",
                        label, str, (int)len, tmp);
    }
    else {
        *expanded = str;
        *exlen = strlen(str);
    }
    IB_FTRACE_RET_STATUS(IB_OK);
}

/**
 * Holds the name of the header and the value to set it to.
 */
struct act_header_data_t {
    const char *name;        /**< Name of the header to operate on. */
    bool        name_expand; /**< Is name expandable? */
    const char *value;       /**< Value to replace the header with. */
};
typedef struct act_header_data_t act_header_data_t;

/**
 * Common create routine for delResponseHeader and delRequestHeader action.
 *
 * @param[in] ib The IronBee engine.
 * @param[in] ctx The context.
 * @param[in] mp The memory pool this is allocated out of.
 * @param[in] params Parameters of the format name=&lt;header name&gt;.
 * @param[out] inst The action instance being initialized.
 * @param[in] cbdata Unused.
 *
 * @return IB_OK on success. IB_EALLOC if a memory allocation fails.
 */
static ib_status_t act_del_header_create(ib_engine_t *ib,
                                         ib_context_t *ctx,
                                         ib_mpool_t *mp,
                                         const char *params,
                                         ib_action_inst_t *inst,
                                         void *cbdata)
{
    IB_FTRACE_INIT();

    assert(ib != NULL);
    assert(ctx != NULL);
    assert(mp != NULL);
    assert(params != NULL);
    assert(inst != NULL);

    act_header_data_t *act_data =
        (act_header_data_t *)ib_mpool_alloc(mp, sizeof(*act_data));
    ib_status_t rc;

    if (act_data == NULL) {
        IB_FTRACE_RET_STATUS(IB_EALLOC);
    }

    if ( (params == NULL) || (strlen(params) == 0) ) {
        ib_log_error(ib, "Operation requires a parameter.");
        IB_FTRACE_RET_STATUS(IB_EINVAL);
    }

    act_data->name = ib_mpool_strdup(mp, params);

    if (act_data->name == NULL) {
        IB_FTRACE_RET_STATUS(IB_EALLOC);
    }

    /* Does the name need to be expanded? */
    rc = ib_data_expand_test_str_ex(params, strlen(params),
                                    &(act_data->name_expand));
    if (rc != IB_OK) {
        IB_FTRACE_RET_STATUS(rc);
    }

    inst->data = act_data;

    IB_FTRACE_RET_STATUS(IB_OK);
}

/**
 * Common create routine for setResponseHeader and setRequestHeader actions.
 *
 * @param[in] ib The IronBee engine.
 * @param[in] ctx The context.
 * @param[in] mp The memory pool this is allocated out of.
 * @param[in] params Parameters of the format name=&gt;header name&lt;.
 * @param[out] inst The action instance being initialized.
 * @param[in] cbdata Unused.
 *
 * @return IB_OK on success. IB_EALLOC if a memory allocation fails.
 */
static ib_status_t act_set_header_create(ib_engine_t *ib,
                                         ib_context_t *ctx,
                                         ib_mpool_t *mp,
                                         const char *params,
                                         ib_action_inst_t *inst,
                                         void *cbdata)
{
    IB_FTRACE_INIT();

    assert(ib != NULL);
    assert(ctx != NULL);
    assert(mp != NULL);
    assert(params != NULL);
    assert(inst != NULL);

    size_t name_len;
    size_t value_len;
    size_t params_len;
    char *equals_idx;
    act_header_data_t *act_data =
        (act_header_data_t *)ib_mpool_alloc(mp, sizeof(*act_data));
    bool expand = false;
    ib_status_t rc;

    if (act_data == NULL) {
        IB_FTRACE_RET_STATUS(IB_EALLOC);
    }

    if ( (params == NULL) || (strlen(params) == 0) ) {
        ib_log_error(ib, "Operation requires a parameter");
        IB_FTRACE_RET_STATUS(IB_EINVAL);
    }

    equals_idx = index(params, '=');

    /* If the returned value was NULL it is an error. */
    if (equals_idx == NULL) {
        ib_log_error(ib, "Format for parameter is name=value: %s", params);
        IB_FTRACE_RET_STATUS(IB_EINVAL);
    }

    /* Compute string lengths needed for parsing out name and value. */
    params_len = strlen(params);
    name_len = equals_idx - params;
    value_len = params_len - name_len - 1;

    act_data->name = (const char *)ib_mpool_memdup(mp, params, name_len+1);
    if (act_data->name == NULL) {
        IB_FTRACE_RET_STATUS(IB_EALLOC);
    }

    /* Terminate name with '\0'. This replaces the '=' that was copied.
     * Notice that we strip the const-ness of this value to make this one
     * assignment. */
    ((char *)act_data->name)[name_len] = '\0';

    /* Does the name need to be expanded? */
    rc = ib_data_expand_test_str_ex(act_data->name, name_len,
                                    &(act_data->name_expand));
    if (rc != IB_OK) {
        IB_FTRACE_RET_STATUS(rc);
    }

    act_data->value = (value_len == 0)?
        ib_mpool_strdup(mp, ""):
        ib_mpool_strdup(mp, equals_idx+1);
    if (act_data->value == NULL) {
        IB_FTRACE_RET_STATUS(IB_EALLOC);
    }

    rc = ib_data_expand_test_str_ex(act_data->value, value_len, &expand);
    if (rc != IB_OK) {
        IB_FTRACE_RET_STATUS(rc);
    }
    else if (expand) {
        inst->flags |= IB_ACTINST_FLAG_EXPAND;
    }

    inst->data = act_data;
    IB_FTRACE_RET_STATUS(IB_OK);
}

static ib_status_t act_set_request_header_execute(void* data,
                                                  const ib_rule_t *rule,
                                                  ib_tx_t *tx,
                                                  ib_flags_t flags,
                                                  void *cbdata)
{
    IB_FTRACE_INIT();

    assert(data);
    assert(tx);
    assert(tx->ib);
    assert(tx->ib->server);

    ib_status_t rc;
    act_header_data_t *act_data = (act_header_data_t *)data;
    const char *value;
    size_t value_len;
    const char *name;
    size_t name_len;

    /* Expand the name (if required) */
    rc = expand_name_hdr(tx, "setRequestHeader",
                         act_data->name, act_data->name_expand,
                         &name, &name_len);
    if (rc != IB_OK) {
        IB_FTRACE_RET_STATUS(rc);
    }

    rc = expand_str(tx, "setRequestHeader", act_data->value, flags,
                    &value, &value_len);
    if (rc != IB_OK) {
        IB_FTRACE_RET_STATUS(rc);
    }

    ib_log_debug_tx(tx, "Setting request header \"%.*s\"=\"%.*s\"",
                    (int)name_len, name, (int)value_len, value);

    /* Note: ignores lengths for now */
    rc = ib_server_header(tx->ib->server,
                          tx,
                          IB_SERVER_REQUEST,
                          IB_HDR_SET,
                          name,
                          value);

    IB_FTRACE_RET_STATUS(rc);
}

static ib_status_t act_del_request_header_execute(void *data,
                                                  const ib_rule_t *rule,
                                                  ib_tx_t *tx,
                                                  ib_flags_t flags,
                                                  void *cbdata)
{
    IB_FTRACE_INIT();

    assert(data);
    assert(tx);
    assert(tx->ib);
    assert(tx->ib->server);

    ib_status_t rc;
    act_header_data_t *act_data = (act_header_data_t *)data;
    const char *name;
    size_t name_len;

    /* Expand the name (if required) */
    rc = expand_name_hdr(tx, "delRequestHeader",
                         act_data->name, act_data->name_expand,
                         &name, &name_len);
    if (rc != IB_OK) {
        IB_FTRACE_RET_STATUS(rc);
    }

    ib_log_debug_tx(tx, "Deleting request header \"%.*s\"",
                    (int)name_len, name);
    /* Note: ignores lengths for now */
    rc = ib_server_header(tx->ib->server,
                          tx,
                          IB_SERVER_REQUEST,
                          IB_HDR_UNSET,
                          name,
                          "");

    IB_FTRACE_RET_STATUS(rc);
}

static ib_status_t act_set_response_header_execute(void* data,
                                                  const ib_rule_t *rule,
                                                  ib_tx_t *tx,
                                                  ib_flags_t flags,
                                                  void *cbdata)
{
    IB_FTRACE_INIT();

    assert(data);
    assert(tx);
    assert(tx->ib);
    assert(tx->ib->server);

    ib_status_t rc;
    act_header_data_t *act_data = (act_header_data_t *)data;
    const char *value;
    size_t value_len;
    const char *name;
    size_t name_len;

    /* Expand the name (if required) */
    rc = expand_name_hdr(tx, "setResponseHeader",
                         act_data->name, act_data->name_expand,
                         &name, &name_len);
    if (rc != IB_OK) {
        IB_FTRACE_RET_STATUS(rc);
    }

    rc = expand_str(tx, "setResponseHeader", act_data->value, flags,
                    &value, &value_len);
    if (rc != IB_OK) {
        IB_FTRACE_RET_STATUS(rc);
    }

    ib_log_debug_tx(tx, "Setting response header \"%.*s\"=\"%.*s\"",
                    (int)name_len, name, (int)value_len, value);

    /* Note: ignores lengths for now */
    rc = ib_server_header(tx->ib->server,
                          tx,
                          IB_SERVER_RESPONSE,
                          IB_HDR_SET,
                          name,
                          value);

    IB_FTRACE_RET_STATUS(rc);
}

static ib_status_t act_del_response_header_execute(void* data,
                                                   const ib_rule_t *rule,
                                                   ib_tx_t *tx,
                                                   ib_flags_t flags,
                                                   void *cbdata)
{
    IB_FTRACE_INIT();

    assert(data);
    assert(tx);
    assert(tx->ib);
    assert(tx->ib->server);

    ib_status_t rc;
    act_header_data_t *act_data = (act_header_data_t *)data;
    const char *name;
    size_t name_len;

    /* Expand the name (if required) */
    rc = expand_name_hdr(tx, "delResponseHeader",
                         act_data->name, act_data->name_expand,
                         &name, &name_len);
    if (rc != IB_OK) {
        IB_FTRACE_RET_STATUS(rc);
    }

    ib_log_debug_tx(tx, "Deleting response header \"%.*s\"",
                    (int)name_len, name);

    /* Note: ignores lengths for now */
    rc = ib_server_header(tx->ib->server,
                          tx,
                          IB_SERVER_RESPONSE,
                          IB_HDR_UNSET,
                          name,
                          "");

    IB_FTRACE_RET_STATUS(rc);
}

/**
 * Create function for the allow action.
 *
 * @param[in] ib IronBee engine (unused)
 * @param[in] ctx Current context.
 * @param[in] mp Memory pool to use for allocation
 * @param[in] parameters Constant parameters from the rule definition
 * @param[in,out] inst Action instance
 * @param[in] cbdata Unused.
 *
 * @returns Status code
 */
static ib_status_t act_allow_create(ib_engine_t *ib,
                                    ib_context_t *ctx,
                                    ib_mpool_t *mp,
                                    const char *parameters,
                                    ib_action_inst_t *inst,
                                    void *cbdata)
{
    IB_FTRACE_INIT();
    ib_flags_t flags = IB_TX_FNONE;
    ib_flags_t *idata;

    if (parameters == NULL) {
        flags |= IB_TX_ALLOW_ALL;
    }
    else if (strcasecmp(parameters, "phase") == 0) {
        flags |= IB_TX_ALLOW_PHASE;
    }
    else if (strcasecmp(parameters, "request") == 0) {
        flags |= IB_TX_ALLOW_REQUEST;
    }
    else {
        IB_FTRACE_RET_STATUS(IB_EINVAL);
    }

    idata = ib_mpool_alloc(mp, sizeof(*idata));
    if (idata == NULL) {
        IB_FTRACE_RET_STATUS(IB_EALLOC);
    }

    *idata = flags;
    inst->data = idata;

    IB_FTRACE_RET_STATUS(IB_OK);
}

/**
 * Allow action.
 *
 * @param[in] data Not used.
 * @param[in] rule The rule structure.
 * @param[in,out] tx The transaction we are going to modify.
 * @param[in] flags Flags. Unused.
 * @param[in] cbdata Unused.
 */
static ib_status_t act_allow_execute(void *data,
                                     const ib_rule_t *rule,
                                     ib_tx_t *tx,
                                     ib_flags_t flags,
                                     void *cbdata)
{
    IB_FTRACE_INIT();

    assert(data != NULL);
    assert(rule != NULL);
    assert(tx != NULL);

    const ib_flags_t *pflags = (const ib_flags_t *)data;
    ib_flags_t set_flags = *pflags;

    /* For post process, treat ALLOW_ALL like ALLOW_PHASE */
    if ( (rule->meta.phase == PHASE_POSTPROCESS) &&
         (ib_flags_all(set_flags, IB_TX_ALLOW_ALL)) )
    {
        set_flags |= IB_TX_ALLOW_PHASE;
    }

    /* Set the flags in the TX */
    ib_tx_flags_set(tx, set_flags);

    /* For ALLOW_PHASE, store the current phase */
    if (ib_flags_all(set_flags, IB_TX_ALLOW_PHASE)) {
        tx->allow_phase = rule->meta.phase;
    }

    IB_FTRACE_RET_STATUS(IB_OK);
}

ib_status_t ib_core_actions_init(ib_engine_t *ib, ib_module_t *mod)
{
    IB_FTRACE_INIT();
    ib_status_t  rc;

    /* Register the set flag action. */
    rc = ib_action_register(ib,
                            "setflag",
                            IB_ACT_FLAG_NONE,
                            act_setflags_create, NULL,
                            NULL, /* no destroy function */ NULL,
                            act_setflag_execute, NULL);
    if (rc != IB_OK) {
        IB_FTRACE_RET_STATUS(rc);
    }

    /* Register the set variable action. */
    rc = ib_action_register(ib,
                            "setvar",
                            IB_ACT_FLAG_NONE,
                            act_setvar_create, NULL,
                            NULL, /* no destroy function */ NULL,
                            act_setvar_execute, NULL);
    if (rc != IB_OK) {
        IB_FTRACE_RET_STATUS(rc);
    }

    /* Register the event action. */
    rc = ib_action_register(ib,
                            "event",
                            IB_ACT_FLAG_NONE,
                            NULL, /* no create function */ NULL,
                            NULL, /* no destroy function */ NULL,
                            act_event_execute, NULL);
    if (rc != IB_OK) {
        IB_FTRACE_RET_STATUS(rc);
    }

    /* Register the block action. */
    rc = ib_action_register(ib,
                            "block",
                            IB_ACT_FLAG_NONE,
                            act_block_create, NULL,
                            NULL, NULL,
                            act_block_execute, NULL);
    if (rc != IB_OK) {
        IB_FTRACE_RET_STATUS(rc);
    }

    /* Register the allow actions. */
    rc = ib_action_register(ib,
                            "allow",
                            IB_ACT_FLAG_NONE,
                            act_allow_create, NULL,
                            NULL, NULL,
                            act_allow_execute, NULL);
    if (rc != IB_OK) {
        IB_FTRACE_RET_STATUS(rc);
    }

    /* Register the status action to modify how block is performed. */
    rc = ib_action_register(ib,
                            "status",
                            IB_ACT_FLAG_NONE,
                            act_status_create, NULL,
                            NULL, NULL,
                            act_status_execute, NULL);
    if (rc != IB_OK) {
        IB_FTRACE_RET_STATUS(rc);
    }

    rc = ib_action_register(ib,
                            "setRequestHeader",
                            IB_ACT_FLAG_NONE,
                            act_set_header_create, NULL,
                            NULL, NULL,
                            act_set_request_header_execute, NULL);
    if (rc != IB_OK) {
        IB_FTRACE_RET_STATUS(rc);
    }

    rc = ib_action_register(ib,
                            "delRequestHeader",
                            IB_ACT_FLAG_NONE,
                            act_del_header_create, NULL,
                            NULL, NULL,
                            act_del_request_header_execute, NULL);
    if (rc != IB_OK) {
        IB_FTRACE_RET_STATUS(rc);
    }

    rc = ib_action_register(ib,
                            "setResponseHeader",
                            IB_ACT_FLAG_NONE,
                            act_set_header_create, NULL,
                            NULL, NULL,
                            act_set_response_header_execute, NULL);
    if (rc != IB_OK) {
        IB_FTRACE_RET_STATUS(rc);
    }

    rc = ib_action_register(ib,
                            "delResponseHeader",
                            IB_ACT_FLAG_NONE,
                            act_del_header_create, NULL,
                            NULL, NULL,
                            act_del_response_header_execute, NULL);
    if (rc != IB_OK) {
        IB_FTRACE_RET_STATUS(rc);
    }

    IB_FTRACE_RET_STATUS(IB_OK);
}<|MERGE_RESOLUTION|>--- conflicted
+++ resolved
@@ -26,6 +26,7 @@
 
 #include "core_private.h"
 #include "engine_private.h"
+#include "rule_engine_private.h"
 
 #include <ironbee/action.h>
 #include <ironbee/bytestr.h>
@@ -37,15 +38,9 @@
 #include <ironbee/types.h>
 #include <ironbee/util.h>
 
-<<<<<<< HEAD
 #include <assert.h>
 #include <stdlib.h>
 #include <strings.h>
-=======
-#include "engine_private.h"
-#include "rule_engine_private.h"
-#include "core_private.h"
->>>>>>> 47378df0
 
 /**
  * Setvar action data.
@@ -844,19 +839,6 @@
                 }
             }
 
-<<<<<<< HEAD
-            num += (ib_unum_t)svdata->value.num;
-            ib_field_setv(cur, ib_ftype_unum_in(&num));
-        }
-        else {
-            ib_log_error_tx(tx,
-                "setvar: field \"%.*s\" type %d invalid for NUMADD",
-                (int)namelen, name, cur->type
-            );
-            IB_FTRACE_RET_STATUS(IB_EINVAL);
-        }
-    }
-=======
             /* Handle num and unum types */
             if (cur_field->type == IB_FTYPE_NUM) {
                 ib_num_t num;
@@ -864,7 +846,6 @@
                 if (rc != IB_OK) {
                     IB_FTRACE_RET_STATUS(rc);
                 }
->>>>>>> 47378df0
 
                 num += setvar_data->value.num;
                 ib_field_setv(cur_field, ib_ftype_num_in(&num));
