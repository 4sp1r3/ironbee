--- conflicted
+++ resolved
@@ -1142,10 +1142,8 @@
             bool allow  =
                 ib_flags_all(opinst->op->flags, IB_OP_FLAG_ALLOW_NULL);
             ib_rule_log_exec_add_tgt(log_exec, target, NULL);
-<<<<<<< HEAD
+            
             if (! allow) {
-=======
-            if (allow == false) {
                 ib_rule_log_debug(tx,
                                   rule,
                                   target,
@@ -1154,7 +1152,6 @@
                                   "there is no field %s.",
                                   opinst->op->name,
                                   fname);
->>>>>>> 47378df0
                 continue;
             }
 
