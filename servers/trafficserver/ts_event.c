--- conflicted
+++ resolved
@@ -671,12 +671,9 @@
              * we can bring forward notification of response-end
              * so we're in time to respond with an errordoc if Ironbee
              * wants to block in the response phase.
-<<<<<<< HEAD
-=======
              *
              * This currently fails.  However, that appears to be because I
              * can't unset IB_TX_FINSPECT_RESBODY with InspectionEngineOptions
->>>>>>> ad5ddf6a
              */
             if (!ib_flags_all(txndata->tx->flags, IB_TX_FINSPECT_RESBODY)) {
                 if (!ib_flags_all(txndata->tx->flags, IB_TX_FRES_STARTED) ) {
@@ -685,21 +682,6 @@
                 if (!ib_flags_all(txndata->tx->flags, IB_TX_FRES_FINISHED) ) {
                     ib_state_notify_response_finished(txndata->tx->ib, txndata->tx);
                 }
-<<<<<<< HEAD
-            }
-            /* Test again for Ironbee telling us to block */
-            if (HTTP_CODE(txndata->status)) {
-                TSHttpTxnHookAdd(txnp, TS_HTTP_SEND_RESPONSE_HDR_HOOK, contp);
-                TSHttpTxnReenable(txnp, TS_EVENT_HTTP_ERROR);
-            }
-            else {
-                /* Normal execution.  Add output filter to inspect response. */
-                TSHttpTxnHookAdd(txnp, TS_HTTP_RESPONSE_TRANSFORM_HOOK,
-                                 txndata->out_data_cont);
-                TSHttpTxnReenable(txnp, TS_EVENT_HTTP_CONTINUE);
-            }
-
-=======
                 /* Test again for Ironbee telling us to block */
                 if (HTTP_CODE(txndata->status)) {
                     TSHttpTxnHookAdd(txnp, TS_HTTP_SEND_RESPONSE_HDR_HOOK, contp);
@@ -716,7 +698,6 @@
                              txndata->out_data_cont);
             TSHttpTxnReenable(txnp, TS_EVENT_HTTP_CONTINUE);
 
->>>>>>> ad5ddf6a
             break;
 
         /* Hook for processing response headers. */
@@ -849,12 +830,9 @@
                 TSHttpTxnHookAdd(txnp, TS_HTTP_REQUEST_TRANSFORM_HOOK,
                                  txndata->in_data_cont);
             }
-<<<<<<< HEAD
-=======
             /* Flag that we can no longer prevent a request going to backend */
             ib_tx_flags_set(txndata->tx, IB_TX_FSERVERREQ_STARTED);
 
->>>>>>> ad5ddf6a
             /* Check whether Ironbee told us to block the request.
              * This could now come not just from process_hdr, but also
              * from a brought-forward notification if we aren't inspecting
