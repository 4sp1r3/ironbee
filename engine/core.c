/*****************************************************************************
 * Licensed to Qualys, Inc. (QUALYS) under one or more
 * contributor license agreements.  See the NOTICE file distributed with
 * this work for additional information regarding copyright ownership.
 * QUALYS licenses this file to You under the Apache License, Version 2.0
 * (the "License"); you may not use this file except in compliance with
 * the License.  You may obtain a copy of the License at
 *
 *     http://www.apache.org/licenses/LICENSE-2.0
 *
 * Unless required by applicable law or agreed to in writing, software
 * distributed under the License is distributed on an "AS IS" BASIS,
 * WITHOUT WARRANTIES OR CONDITIONS OF ANY KIND, either express or implied.
 * See the License for the specific language governing permissions and
 * limitations under the License.
 ****************************************************************************/

/**
 * @file
 * @brief IronBee --- Core Module
 *
 * @author Brian Rectanus <brectanus@qualys.com>
 */

#include "ironbee_config_auto.h"

#include <ironbee/core.h>

#ifndef _POSIX_SOURCE
#define _POSIX_SOURCE
#endif

#include "core_private.h"
#include "core_audit_private.h"
#include "engine_private.h"
#include "rule_engine_private.h"

#include <ironbee/bytestr.h>
#include <ironbee/cfgmap.h>
#include <ironbee/clock.h>
#include <ironbee/context_selection.h>
#include <ironbee/escape.h>
#include <ironbee/field.h>
#include <ironbee/mpool.h>
#include <ironbee/provider.h>
#include <ironbee/rule_defs.h>
#include <ironbee/rule_engine.h>
#include <ironbee/string.h>
#include <ironbee/util.h>

#include <assert.h>
#include <ctype.h>
#include <errno.h>
#if defined(__cplusplus) && !defined(__STDC_FORMAT_MACROS)
/* C99 requires that inttypes.h only exposes PRI* macros
 * for C++ implementations if this is defined: */
#define __STDC_FORMAT_MACROS
#endif
#include <inttypes.h>
#include <stdio.h>
#include <time.h>
#include <unistd.h>
#include <sys/time.h>

/** Core logger data */
typedef struct {
    FILE               *fp;                /**< Current file pointer */
    const char         *log_uri;           /**< Current log URI */
} core_lpi_data_t;

#define MODULE_NAME        core
#define MODULE_NAME_STR    IB_XSTRINGIFY(MODULE_NAME)

IB_MODULE_DECLARE();

/* The default UUID value */
static const char * const ib_uuid_default_str = "00000000-0000-0000-0000-000000000000";

#ifndef MODULE_BASE_PATH
/* Always define a module base path. */
#define MODULE_BASE_PATH /usr/local/ironbee/lib
#endif

#ifndef RULE_BASE_PATH
/* Always define a rule base path. */
#define RULE_BASE_PATH /usr/local/ironbee/lib
#endif

/// @todo Fix this:
#ifndef X_MODULE_BASE_PATH
#define X_MODULE_BASE_PATH IB_XSTRINGIFY(MODULE_BASE_PATH) "/"
#endif

/// @todo Fix this:
#ifndef X_RULE_BASE_PATH
#define X_RULE_BASE_PATH IB_XSTRINGIFY(RULE_BASE_PATH) "/"
#endif


/* Instantiate a module global configuration. */
static ib_core_cfg_t core_global_cfg;

#define IB_ALPART_HEADER                  (1<< 0)
#define IB_ALPART_EVENTS                  (1<< 1)
#define IB_ALPART_HTTP_REQUEST_METADATA   (1<< 2)
#define IB_ALPART_HTTP_REQUEST_HEADER     (1<< 3)
#define IB_ALPART_HTTP_REQUEST_BODY       (1<< 4)
#define IB_ALPART_HTTP_REQUEST_TRAILER    (1<< 5)
#define IB_ALPART_HTTP_RESPONSE_METADATA  (1<< 6)
#define IB_ALPART_HTTP_RESPONSE_HEADER    (1<< 7)
#define IB_ALPART_HTTP_RESPONSE_BODY      (1<< 8)
#define IB_ALPART_HTTP_RESPONSE_TRAILER   (1<< 9)
#define IB_ALPART_DEBUG_FIELDS            (1<<10)

/* NOTE: Make sure to add new parts from above to any groups below. */

#define IB_ALPARTS_ALL \
    IB_ALPART_HEADER|IB_ALPART_EVENTS| \
    IB_ALPART_HTTP_REQUEST_METADATA|IB_ALPART_HTTP_REQUEST_HEADER |\
    IB_ALPART_HTTP_REQUEST_BODY|IB_ALPART_HTTP_REQUEST_TRAILER | \
    IB_ALPART_HTTP_RESPONSE_METADATA|IB_ALPART_HTTP_RESPONSE_HEADER | \
    IB_ALPART_HTTP_RESPONSE_BODY|IB_ALPART_HTTP_RESPONSE_TRAILER | \
    IB_ALPART_DEBUG_FIELDS

#define IB_ALPARTS_DEFAULT \
    IB_ALPART_HEADER|IB_ALPART_EVENTS| \
    IB_ALPART_HTTP_REQUEST_METADATA|IB_ALPART_HTTP_REQUEST_HEADER |\
    IB_ALPART_HTTP_REQUEST_TRAILER | \
    IB_ALPART_HTTP_RESPONSE_METADATA|IB_ALPART_HTTP_RESPONSE_HEADER | \
    IB_ALPART_HTTP_RESPONSE_TRAILER

#define IB_ALPARTS_REQUEST \
    IB_ALPART_HTTP_REQUEST_METADATA|IB_ALPART_HTTP_REQUEST_HEADER |\
    IB_ALPART_HTTP_REQUEST_BODY|IB_ALPART_HTTP_REQUEST_TRAILER

#define IB_ALPARTS_RESPONSE \
    IB_ALPART_HTTP_RESPONSE_METADATA|IB_ALPART_HTTP_RESPONSE_HEADER | \
    IB_ALPART_HTTP_RESPONSE_BODY|IB_ALPART_HTTP_RESPONSE_TRAILER


/* Rule log parts amalgamation */
#define IB_RULE_LOG_FLAGS_REQUEST                               \
    ( IB_RULE_LOG_FLAG_REQ_LINE |                               \
      IB_RULE_LOG_FLAG_REQ_HEADER |                             \
      IB_RULE_LOG_FLAG_REQ_BODY )
#define IB_RULE_LOG_FLAGS_RESPONSE                   \
    ( IB_RULE_LOG_FLAG_RSP_LINE |                    \
      IB_RULE_LOG_FLAG_RSP_HEADER |                  \
      IB_RULE_LOG_FLAG_RSP_BODY )
#define IB_RULE_LOG_FLAGS_EXEC                         \
    ( IB_RULE_LOG_FLAG_PHASE |                         \
      IB_RULE_LOG_FLAG_RULE |                          \
      IB_RULE_LOG_FLAG_TARGET |                        \
      IB_RULE_LOG_FLAG_TFN |                           \
      IB_RULE_LOG_FLAG_OPERATOR |                      \
      IB_RULE_LOG_FLAG_ACTION |                        \
      IB_RULE_LOG_FILT_ACTIONABLE )
#define IB_RULE_LOG_FLAGS_ALL                                \
    ( IB_RULE_LOG_FLAG_TX |                                  \
      IB_RULE_LOG_FLAG_REQ_LINE |                            \
      IB_RULE_LOG_FLAG_REQ_HEADER |                          \
      IB_RULE_LOG_FLAG_REQ_BODY |                            \
      IB_RULE_LOG_FLAG_RSP_LINE |                            \
      IB_RULE_LOG_FLAG_RSP_HEADER |                          \
      IB_RULE_LOG_FLAG_RSP_BODY |                            \
      IB_RULE_LOG_FLAG_PHASE |                               \
      IB_RULE_LOG_FLAG_RULE |                                \
      IB_RULE_LOG_FLAG_TARGET |                              \
      IB_RULE_LOG_FLAG_TFN |                                 \
      IB_RULE_LOG_FLAG_OPERATOR |                            \
      IB_RULE_LOG_FLAG_ACTION |                              \
      IB_RULE_LOG_FLAG_EVENT |                               \
      IB_RULE_LOG_FLAG_AUDIT )


/* -- Utilities -- */

/**
 * Unescape a value using ib_util_unescape_string.
 *
 * It is guaranteed that @a dst will not be populated with a string
 * containing a premature EOL.
 *
 * @param[in,out] ib The ib->mp will be used to allocated @a *dst. Logging
 *                will also be done through this.
 * @param[out] dst The resultant unescaped string will be stored at @a *dst.
 * @param[in] src The source string to be escaped
 * @return IB_OK, IB_EALLOC on malloc failures, or IB_EINVAL or IB_ETRUNC on
 *         unescaping failures.
 */
static ib_status_t core_unescape(ib_engine_t *ib, char **dst, const char *src)
{
    size_t src_len = strlen(src);
    char *dst_tmp = ib_mpool_alloc(ib->mp, src_len+1);
    size_t dst_len;
    ib_status_t rc;

    if ( dst_tmp == NULL ) {
        ib_log_debug(ib, "Failed to allocate memory for unescaping.");
        return IB_EALLOC;
    }

    rc = ib_util_unescape_string(dst_tmp,
                                 &dst_len,
                                 src,
                                 src_len,
                                 ( IB_UTIL_UNESCAPE_NULTERMINATE |
                                   IB_UTIL_UNESCAPE_NONULL) );

    if (rc != IB_OK) {
        const char *msg = (rc == IB_EBADVAL) ?
            "Failed to unescape string \"%s\" because resultant unescaped "
                "string contains a NULL character." :
            "Failed to unescape string \"%s\"";
        ib_log_debug(ib, msg, src);
        return rc;
    }

    /* Success! */
    *dst = dst_tmp;

    return IB_OK;
}


/* -- Core Logger Provider -- */

/**
 * Core debug logger.
 *
 * This is just a simple default logger that prints to stderr. Typically
 * a plugin will register a more elaborate logger and this will not be used,
 * except during startup prior to the registration of another logger.
 *
 * @param data Logger data (FILE *)
 * @param level Log level
 * @param ib IronBee engine
 * @param file Source code filename (typically __FILE__) or NULL
 * @param line Source code line number (typically __LINE__) or NULL
 * @param fmt Printf like format string
 * @param ap Variable length parameter list
 */
static void core_logger(void *data, ib_log_level_t level,
                        const ib_engine_t *ib,
                        const char *file, int line,
                        const char *fmt, va_list ap)
{
    char *new_fmt;
    char time_info[30];
    FILE *fp = (FILE *)data;

    ib_clock_timestamp(time_info, NULL);

    /* 100 is more than sufficient. */
    new_fmt = (char *)malloc(strlen(time_info) + strlen(fmt) + 100);
    sprintf(new_fmt, "%s %-10s- ", time_info, ib_log_level_to_string(level));

    if ( (file != NULL) && (line > 0) ) {
        ib_core_cfg_t *corecfg = NULL;
        ib_status_t rc = ib_context_module_config(ib_context_main(ib),
                                                  ib_core_module(),
                                                  (void *)&corecfg);
        if ( (rc == IB_OK) && ((int)corecfg->log_level >= IB_LOG_DEBUG) ) {
            while ( (file != NULL) && (strncmp(file, "../", 3) == 0) ) {
                file += 3;
            }

            static const size_t c_line_info_length = 35;
            char line_info[c_line_info_length];
            snprintf(
                line_info,
                c_line_info_length,
                "(%23s:%-5d) ",
                file,
                line
            );
            strcat(new_fmt, line_info);
        }
    }

    strcat(new_fmt, fmt);
    strcat(new_fmt, "\n");

    vfprintf(fp, new_fmt, ap);
    fflush(fp);

    free(new_fmt);

    return;
}

/**
 * Logger provider interface mapping for the core module.
 */
static IB_PROVIDER_IFACE_TYPE(logger) core_logger_iface = {
    IB_PROVIDER_IFACE_HEADER_DEFAULTS,
    core_logger
};


/* -- Core Log Event Provider -- */

static ib_status_t core_logevent_write(ib_provider_inst_t *epi, ib_logevent_t *e)
{
    ib_log_debug(epi->pr->ib, "Wrote log event [id %016" PRIx32 "][type %d]: %s",
                 e->event_id, e->type, e->msg);
    return IB_OK;
}

static IB_PROVIDER_IFACE_TYPE(logevent) core_logevent_iface = {
    IB_PROVIDER_IFACE_HEADER_DEFAULTS,
    core_logevent_write
};


/// @todo Make this public
static ib_status_t ib_auditlog_part_add(ib_auditlog_t *log,
                                        const char *name,
                                        const char *type,
                                        void *data,
                                        ib_auditlog_part_gen_fn_t generator,
                                        void *gen_data)
{
    ib_status_t rc;

    ib_auditlog_part_t *part =
        (ib_auditlog_part_t *)ib_mpool_alloc(log->mp, sizeof(*part));

    if (part == NULL) {
        return IB_EALLOC;
    }

    part->log = log;
    part->name = name;
    part->content_type = type;
    part->part_data = data;
    part->fn_gen = generator;
    part->gen_data = gen_data;

    rc = ib_list_push(log->parts, part);

    return rc;
}

static IB_PROVIDER_IFACE_TYPE(audit) core_audit_iface = {
    IB_PROVIDER_IFACE_HEADER_DEFAULTS,
    core_audit_open,
    core_audit_write_header,
    core_audit_write_part,
    core_audit_write_footer,
    core_audit_close
};

/* -- Core Data Provider -- */

/**
 * Core data provider implementation to add a data field.
 *
 * @param dpi Data provider instance.
 * @param f Field.
 * @param name Name of field.
 * @param nlen Length of @a name.
 *
 * @returns Status code
 */
static ib_status_t core_data_add(ib_provider_inst_t *dpi,
                                 ib_field_t *f,
                                 const char *name,
                                 size_t nlen)
{
    /// @todo Needs to be more field-aware (handle lists, etc)
    /// @todo Needs to not allow adding if already exists (except list items)
    ib_status_t rc = ib_hash_set_ex((ib_hash_t *)dpi->data,
                                    (void *)name, nlen, f);
    return rc;
}

/**
 * Core data provider implementation to set a data field.
 *
 * @param dpi Data provider instance.
 * @param f Field.
 * @param name Name of field.
 * @param nlen Length of @a name.
 *
 * @returns Status code
 */
static ib_status_t core_data_set(ib_provider_inst_t *dpi,
                                 ib_field_t *f,
                                 const char *name,
                                 size_t nlen)
{
    /// @todo Needs to be more field-aware (handle lists, etc)
    ib_status_t rc = ib_hash_set_ex((ib_hash_t *)dpi->data,
                                    (void *)name, nlen, f);
    return rc;
}

/**
 * Core data provider implementation to set a relative data field value.
 *
 * @param dpi Data provider instance
 * @param name Field name
 * @param nlen Field length
 * @param adjval Value to adjust (add or subtract a numeric value)
 *
 * @returns Status code
 */
static ib_status_t core_data_set_relative(ib_provider_inst_t *dpi,
                                          const char *name,
                                          size_t nlen,
                                          intmax_t adjval)
{
    ib_field_t *f;
    ib_status_t rc;
    ib_num_t num;

    rc = ib_hash_get_ex(
        (ib_hash_t *)dpi->data,
        &f,
        (void *)name, nlen
    );
    if (rc != IB_OK) {
        return IB_ENOENT;
    }

    switch (f->type) {
        case IB_FTYPE_NUM:
            /// @todo Make sure this is atomic
            /// @todo Check for overflow
            rc = ib_field_value(f, ib_ftype_num_out(&num));
            if (rc != IB_OK) {
                return rc;
            }
            num += adjval;
            rc = ib_field_setv(f, ib_ftype_num_in(&num));
            break;
        default:
            return IB_EINVAL;
    }

    return rc;
}

/**
 * Core data provider implementation to get a data field.
 *
 * @param dpi Data provider instance
 * @param name Field name
 * @param nlen Field name length
 * @param pf Address which field will be written
 *
 * @returns Status code
 */
static ib_status_t core_data_get(const ib_provider_inst_t *dpi,
                                 const char *name,
                                 size_t nlen,
                                 ib_field_t **pf)
{
    ib_status_t rc;

    rc = ib_hash_get_ex(
        (const ib_hash_t *)dpi->data,
        pf,
        (void *)name, nlen
    );

    return rc;
}

/**
 * Core data provider implementation to get all data fields.
 *
 * @param dpi Data provider instance
 * @param list List which fields will be pushed
 *
 * @returns Status code
 */
static ib_status_t core_data_get_all(const ib_provider_inst_t *dpi,
                                     ib_list_t *list)
{
    ib_status_t rc;

    rc = ib_hash_get_all((const ib_hash_t *)dpi->data, list);
    return rc;
}

/**
 * Core data provider implementation to remove a data field.
 *
 * The data field which is removed is written to @a pf if it
 * is not NULL.
 *
 * @param dpi Data provider instance
 * @param name Field name
 * @param nlen Field name length
 * @param pf Address which field will be written if not NULL
 *
 * @returns Status code
 */
static ib_status_t core_data_remove(ib_provider_inst_t *dpi,
                                    const char *name,
                                    size_t nlen,
                                    ib_field_t **pf)
{
    ib_status_t rc = ib_hash_remove_ex(
        (ib_hash_t *)dpi->data,
        pf,
        (void *)name, nlen
    );
    return rc;
}

/**
 * Core data provider implementation to clear the data store.
 *
 * @param dpi Data provider instance
 *
 * @returns Status code
 */
static ib_status_t core_data_clear(ib_provider_inst_t *dpi)
{
    ib_hash_clear((ib_hash_t *)dpi->data);
    return IB_OK;
}

/**
 * Data provider interface mapping for the core module.
 */
static IB_PROVIDER_IFACE_TYPE(data) core_data_iface = {
    IB_PROVIDER_IFACE_HEADER_DEFAULTS,
    core_data_add,
    core_data_set,
    core_data_set_relative,
    core_data_get,
    core_data_get_all,
    core_data_remove,
    core_data_clear
};


/* -- Logger API Implementations -- */

/**
 * Core data provider API implementation to log data via va_list args.
 *
 * @param lpi Logger provider instance
 * @param level Log level
 * @param ib IronBee engine
 * @param file Source code filename (typically __FILE__)
 * @param line Source code line number (typically __LINE__)
 * @param fmt Printf like format string
 * @param ap Variable length parameter list
 *
 * @returns Status code
 */
static void logger_api_vlogmsg(ib_provider_inst_t *lpi,
                               int level,
                               const ib_engine_t *ib,
                               const char *file, int line,
                               const char *fmt, va_list ap)
{
    IB_PROVIDER_IFACE_TYPE(logger) *iface;
    ib_core_cfg_t *main_core_config = NULL;
    ib_context_t  *main_ctx = ib_context_main(ib);
    ib_provider_t *main_lp;
    core_lpi_data_t *lpi_data;
    ib_status_t rc;
    const char *uri = NULL;
    size_t new_fmt_length = 0;
    char *new_fmt = NULL;
    const char *which_fmt = NULL;

    /* Get the core context core configuration. */
    rc = ib_context_module_config(main_ctx,
                                  ib_core_module(),
                                  (void *)&main_core_config);

    /* If not available, fall back to the core global configuration. */
    if (rc != IB_OK) {
        main_core_config = &core_global_cfg;
    }

    /* Check the log level, return if we're not interested. */
    if (level > (int)main_core_config->log_level) {
        return;
    }

    /* Prefix pid.*/
    new_fmt_length = strlen(fmt) + 10;
    new_fmt = NULL;
    which_fmt = NULL;

    new_fmt = (char *)malloc(new_fmt_length);
    if (new_fmt == NULL) {
        which_fmt = fmt;
    }
    else {
        which_fmt = new_fmt;
        snprintf(new_fmt, new_fmt_length, "[%d] %s", getpid(), fmt);
    }

    /* Get the current 'logger' provider interface. */
    iface = (IB_PROVIDER_IFACE_TYPE(logger) *)lpi->pr->iface;

    /* If it's not the core log provider, we're done: we know nothing
     * about it's data, so don't try to treat it as a file handle! */
    main_lp = main_core_config->pi.logger->pr;
    if ( (main_lp != lpi->pr) || (iface->logger != core_logger) ) {
        iface->logger(lpi->data, level, ib, file, line, which_fmt, ap);
        goto done;
    }

    /* If no interface, do *something*.
     *  Note that this should be the same as the default case. */
    if (iface == NULL) {
        core_logger(stderr, level, ib, file, line, which_fmt, ap);
        goto done;
    }

    /* Get the LPI data, check to see if the URI has changed. */
    lpi_data = (core_lpi_data_t *)lpi->data;
    if (lpi_data == NULL) {
        lpi_data = ib_mpool_calloc(ib->mp, sizeof(*lpi_data), 1);
        if (lpi_data == NULL) {
            fprintf(stderr, "Failed to allocate core LPI object\n");
            goto done;
        }
        lpi->data = (void *)lpi_data;
    }

    uri = main_core_config->log_uri;
    if ( (lpi_data->fp != NULL) && (lpi_data->log_uri != uri) ) {
        if ( (lpi_data->log_uri == NULL) || (uri == NULL) ) {
            fclose(lpi_data->fp);
            lpi_data->fp = NULL;
        }
        else if (strcmp(lpi_data->log_uri, uri) == 0) {
            lpi_data->log_uri = uri;
        }
        else {
            fclose(lpi_data->fp);
            lpi_data->fp = NULL;
        }
    }

    /* Do we need to open the file? */
    if (lpi_data->fp == NULL) {

        /* If the URI looks like a file, try to open it. */
        if ((uri != NULL) && (strncmp(uri, "file://", 7) == 0)) {
            const char *path = uri + 7;
            lpi_data->fp = fopen(path, "a");
            if (lpi_data->fp == NULL) {
                fprintf(stderr,
                        "Failed to open log file '%s' for writing: %s\n",
                        path, strerror(errno));
            }
            lpi_data->log_uri = uri;
        }
        /* Else no log URI specified.  Will use stderr below. */
    }

    /* Finally, use stderr as a fallback. */
    if (lpi_data->fp == NULL) {
        lpi_data->fp = ib_util_fdup(stderr, "a");
        lpi_data->log_uri = "stderr";
    }

    /* Just calls the interface logger with the provider instance data as
     * the first parameter (if the interface is implemented and not
     * just abstract).
     */
    iface->logger(lpi_data->fp, level, ib, file,  line, which_fmt, ap);

done:
    if (new_fmt) {
        free(new_fmt);
    }
}

/**
 * Core data provider API implementation to log data via variable args.
 *
 * @param lpi Logger provider instance
 * @param level Log level
 * @param ib IronBee engine
 * @param file Source code filename (typically __FILE__)
 * @param line Source code line number (typically __LINE__)
 * @param fmt Printf like format string
 *
 * @returns Status code
 */
static void logger_api_logmsg(ib_provider_inst_t *lpi,
                              int level,
                              const ib_engine_t *ib,
                              const char *file, int line,
                              const char *fmt, ...)
{
    IB_PROVIDER_IFACE_TYPE(logger) *iface;
    ib_core_cfg_t *corecfg;
    ib_status_t rc;
    va_list ap;

    rc = ib_context_module_config(
        ib_context_main(lpi->pr->ib),
        ib_core_module(),
        (void *)&corecfg
    );
    if (rc != IB_OK) {
        corecfg = &core_global_cfg;
    }

    if (level > (int)corecfg->log_level) {
        return;
    }

    iface = (IB_PROVIDER_IFACE_TYPE(logger) *)lpi->pr->iface;

    va_start(ap, fmt);

    /* Just calls the interface logger with the provider instance data as
     * the first parameter (if the interface is implemented and not
     * just abstract).
     */
    /// @todo Probably should not need this check
    if (iface != NULL) {
        iface->logger((lpi->pr->data ? lpi->pr->data : lpi->data),
                      level, ib, file, line, fmt, ap);
    }

    va_end(ap);
}

/**
 * Logger provider registration function.
 *
 * This just does a version and sanity check on a registered provider.
 *
 * @param ib Engine
 * @param lpr Logger provider
 *
 * @returns Status code
 */
static ib_status_t logger_register(ib_engine_t *ib,
                                   ib_provider_t *lpr)
{
    IB_PROVIDER_IFACE_TYPE(logger) *iface =
        (IB_PROVIDER_IFACE_TYPE(logger) *)lpr->iface;

    /* Check that versions match. */
    if (iface->version != IB_PROVIDER_VERSION_LOGGER) {
        return IB_EINCOMPAT;
    }

    return IB_OK;
}

/**
 * Logger provider initialization function.
 *
 * @warning Not yet doing anything.
 *
 * @param lpi Logger provider instance
 * @param data User data
 *
 * @returns Status code
 */
static ib_status_t logger_init(ib_provider_inst_t *lpi,
                               void *data)
{
    return IB_OK;
}

/**
 * Logger provider API mapping for core module.
 */
static IB_PROVIDER_API_TYPE(logger) logger_api = {
    logger_api_vlogmsg,
    logger_api_logmsg
};


/* -- Audit API Implementations -- */

/**
 * Write an audit log.
 *
 * @param lpi Audit provider
 *
 * @returns Status code
 */
static ib_status_t audit_api_write_log(ib_provider_inst_t *lpi)
{
    IB_PROVIDER_IFACE_TYPE(audit) *iface =
        (IB_PROVIDER_IFACE_TYPE(audit) *)lpi->pr->iface;
    ib_auditlog_t *log = (ib_auditlog_t *)lpi->data;
    ib_list_node_t *node;
    ib_status_t rc;

    if (ib_list_elements(log->parts) == 0) {
        ib_log_error(lpi->pr->ib,  "No parts to write to audit log");
        return IB_EINVAL;
    }

    /* Open the log if required. This is thread safe. */
    if (iface->open != NULL) {
        rc = iface->open(lpi, log);
        if (rc != IB_OK) {
            if (log->ctx->auditlog->index != NULL) {
                ib_lock_unlock(&log->ctx->auditlog->index_fp_lock);
            }
            return rc;
        }
    }

    /* Lock to write. */
    if (log->ctx->auditlog->index != NULL) {
        rc = ib_lock_lock(&log->ctx->auditlog->index_fp_lock);
        if (rc != IB_OK) {
            ib_log_error(lpi->pr->ib, "Cannot lock %s for write.",
                         log->ctx->auditlog->index);
            return rc;
        }
    }

    /* Write the header if required. */
    if (iface->write_header != NULL) {
        rc = iface->write_header(lpi, log);
        if (rc != IB_OK) {
            ib_lock_unlock(&log->ctx->auditlog->index_fp_lock);
            return rc;
        }
    }

    /* Write the parts. */
    IB_LIST_LOOP(log->parts, node) {
        ib_auditlog_part_t *part =
            (ib_auditlog_part_t *)ib_list_node_data(node);
        rc = iface->write_part(lpi, part);
        if (rc != IB_OK) {
            ib_log_error(log->ib,  "Failed to write audit log part: %s",
                         part->name);
        }
    }

    /* Write the footer if required. */
    if (iface->write_footer != NULL) {
        rc = iface->write_footer(lpi, log);
        if (rc != IB_OK) {
            if (log->ctx->auditlog->index != NULL) {
                ib_lock_unlock(&log->ctx->auditlog->index_fp_lock);
            }
            return rc;
        }
    }

    /* Writing is done. Unlock. Close is thread-safe. */
    if (log->ctx->auditlog->index != NULL) {
        ib_lock_unlock(&log->ctx->auditlog->index_fp_lock);
    }

    /* Close the log if required. */
    if (iface->close != NULL) {
        rc = iface->close(lpi, log);
        if (rc != IB_OK) {
            return rc;
        }
    }

    return IB_OK;
}

/**
 * Audit provider registration function.
 *
 * This just does a version and sanity check on a registered provider.
 *
 * @param ib Engine
 * @param lpr Audit provider
 *
 * @returns Status code
 */
static ib_status_t audit_register(ib_engine_t *ib,
                                  ib_provider_t *lpr)
{
    IB_PROVIDER_IFACE_TYPE(audit) *iface =
        (IB_PROVIDER_IFACE_TYPE(audit) *)lpr->iface;

    /* Check that versions match. */
    if (iface->version != IB_PROVIDER_VERSION_AUDIT) {
        return IB_EINCOMPAT;
    }

    /* Verify that required interface functions are implemented. */
    if (iface->write_part == NULL) {
        ib_log_alert(ib, "The write_part function "
                     "MUST be implemented by a audit provider");
        return IB_EINVAL;
    }

    return IB_OK;
}

/**
 * Audit provider API mapping for core module.
 */
static IB_PROVIDER_API_TYPE(audit) audit_api = {
    audit_api_write_log
};


/* -- Logevent API Implementations -- */

/**
 * Core logevent provider API implementation to add an event.
 *
 * @param epi Logevent provider instance
 * @param e Event to add
 *
 * @returns Status code
 */
static ib_status_t logevent_api_add_event(ib_provider_inst_t *epi,
                                          ib_logevent_t *e)
{
    ib_list_t *events = (ib_list_t *)epi->data;

    ib_list_push(events, e);

    return IB_OK;
}

/**
 * Core logevent provider API implementation to remove an event.
 *
 * @param epi Logevent provider instance
 * @param id Event ID to remove
 *
 * @returns Status code
 */
static ib_status_t logevent_api_remove_event(ib_provider_inst_t *epi,
                                             uint32_t id)
{
    ib_list_t *events;
    ib_list_node_t *node;
    ib_list_node_t *node_next;

    events = (ib_list_t *)epi->data;
    IB_LIST_LOOP_SAFE(events, node, node_next) {
        ib_logevent_t *e = (ib_logevent_t *)ib_list_node_data(node);
        if (e->event_id == id) {
            ib_list_node_remove(events, node);
            return IB_OK;
        }
    }

    return IB_ENOENT;
}

/**
 * Core logevent provider API implementation to fetch events.
 *
 * @param epi Logevent provider instance
 * @param pevents Event ID to remove
 *
 * @returns Status code
 */
static ib_status_t logevent_api_fetch_events(ib_provider_inst_t *epi,
                                             ib_list_t **pevents)
{
    *pevents = (ib_list_t *)epi->data;
    return IB_OK;
}

/**
 * Core logevent provider API implementation to write out (and remove)
 * all the pending events.
 *
 * @param epi Logevent provider instance
 *
 * @returns Status code
 */
static ib_status_t logevent_api_write_events(ib_provider_inst_t *epi)
{
    IB_PROVIDER_IFACE_TYPE(logevent) *iface;
    ib_list_t *events;
    ib_logevent_t *e;

    events = (ib_list_t *)epi->data;
    if (events == NULL) {
        return IB_OK;
    }

    iface = (IB_PROVIDER_IFACE_TYPE(logevent) *)epi->pr->iface;
    while (ib_list_pop(events, (void *)&e) == IB_OK) {
        iface->write(epi, e);
    }

    return IB_OK;
}

static size_t ib_auditlog_gen_raw_stream(ib_auditlog_part_t *part,
                                         const uint8_t **chunk)
{
    ib_sdata_t *sdata;
    size_t dlen;

    if (part->gen_data == NULL) {
        ib_stream_t *stream = (ib_stream_t *)part->part_data;

        /* No data. */
        if (stream->slen == 0) {
            *chunk = NULL;
            part->gen_data = (void *)-1;
            return 0;
        }

        sdata = (ib_sdata_t *)IB_LIST_FIRST(stream);
        dlen = sdata->dlen;
        *chunk = (const uint8_t *)sdata->data;

        sdata = IB_LIST_NODE_NEXT(sdata);
        if (sdata != NULL) {
            part->gen_data = sdata;
        }
        else {
            part->gen_data = (void *)-1;
        }

        return dlen;
    }
    else if (part->gen_data == (void *)-1) {
        part->gen_data = NULL;
        return 0;
    }

    sdata = (ib_sdata_t *)part->gen_data;
    dlen = sdata->dlen;
    *chunk = (const uint8_t *)sdata->data;

    sdata = IB_LIST_NODE_NEXT(sdata);
    if (sdata != NULL) {
        part->gen_data = sdata;
    }
    else {
        part->gen_data = (void *)-1;
    }

    return dlen;
}

static size_t ib_auditlog_gen_json_flist(ib_auditlog_part_t *part,
                                         const uint8_t **chunk)
{
    ib_engine_t *ib = part->log->ib;
    ib_field_t *f;
    uint8_t *rec;
    ib_status_t rc;

#define CORE_JSON_MAX_FIELD_LEN 256

    /* The gen_data field is used to store the current state. NULL
     * means the part has not started yet and a -1 value
     * means it is done. Anything else is a node in the event list.
     */
    if (part->gen_data == NULL) {
        ib_list_t *list = (ib_list_t *)part->part_data;

        /* No data. */
        if (ib_list_elements(list) == 0) {
            ib_log_info(ib, "No data in audit log part: %s", part->name);
            *chunk = (const uint8_t *)"{}";
            part->gen_data = (void *)-1;
            return strlen(*(const char **)chunk);
        }

        *chunk = (const uint8_t *)"{\r\n";
        part->gen_data = ib_list_first(list);
        return strlen(*(const char **)chunk);
    }
    else if (part->gen_data == (void *)-1) {
        part->gen_data = NULL;
        return 0;
    }

    f = (ib_field_t *)ib_list_node_data((ib_list_node_t *)part->gen_data);
    if (f != NULL) {
        const char *comma;
        size_t rlen;

        rec = (uint8_t *)ib_mpool_alloc(part->log->mp, CORE_JSON_MAX_FIELD_LEN);

        /* Error. */
        if (rec == NULL) {
            *chunk = (const uint8_t *)"}";
            return strlen(*(const char **)chunk);
        }

        /* Next is used to determine if there is a trailing comma. */
        comma = ib_list_node_next((ib_list_node_t *)part->gen_data) ? "," : "";

        /// @todo Quote values
        switch(f->type) {
        case IB_FTYPE_NULSTR:
        {
            const char *ns;
            rc = ib_field_value(f, ib_ftype_nulstr_out(&ns));
            if (rc != IB_OK) {
                return 0;
            }

            rlen = snprintf((char *)rec, CORE_JSON_MAX_FIELD_LEN,
                            "  \"%" IB_BYTESTR_FMT "\": \"%s\"%s\r\n",
                            IB_BYTESTRSL_FMT_PARAM(f->name, f->nlen),
                            ns,
                            comma);
            break;
        }
        case IB_FTYPE_BYTESTR:
        {
            const ib_bytestr_t *bs;
            rc = ib_field_value(f, ib_ftype_bytestr_out(&bs));
            if (rc != IB_OK) {
                return 0;
            }

            rlen = snprintf((char *)rec, CORE_JSON_MAX_FIELD_LEN,
                            "  \"%" IB_BYTESTR_FMT "\": "
                            "\"%" IB_BYTESTR_FMT "\"%s\r\n",
                            IB_BYTESTRSL_FMT_PARAM(f->name, f->nlen),
                            IB_BYTESTR_FMT_PARAM(bs),
                            comma);
            break;
        }
        case IB_FTYPE_NUM:
        {
            ib_num_t n;
            rc = ib_field_value(f, ib_ftype_num_out(&n));
            if (rc != IB_OK) {
                return 0;
            }

            rlen = snprintf((char *)rec, CORE_JSON_MAX_FIELD_LEN,
                            "  \"%" IB_BYTESTR_FMT "\": "
                            "%" PRId64 "%s\r\n",
                            IB_BYTESTRSL_FMT_PARAM(f->name, f->nlen),
                            n,
                            comma);
            break;
        }
        case IB_FTYPE_LIST:
            rlen = snprintf((char *)rec, CORE_JSON_MAX_FIELD_LEN,
                            "  \"%" IB_BYTESTR_FMT "\": [ \"TODO: Handle lists in json conversion\" ]%s\r\n",
                            IB_BYTESTRSL_FMT_PARAM(f->name, f->nlen),
                            comma);
            break;
        default:
            rlen = snprintf((char *)rec, CORE_JSON_MAX_FIELD_LEN,
                            "  \"%" IB_BYTESTR_FMT "\": \"-\"%s\r\n",
                            IB_BYTESTRSL_FMT_PARAM(f->name, f->nlen),
                            comma);
            break;
        }

        /* Verify size. */
        if (rlen >= CORE_JSON_MAX_FIELD_LEN) {
            ib_log_notice(ib, "Item too large to log in part %s: %zd",
                          part->name, rlen);
            *chunk = (const uint8_t *)"\r\n";
            part->gen_data = (void *)-1;
            return strlen(*(const char **)chunk);
        }

        *chunk = rec;
    }
    else {
        ib_log_error(ib, "NULL field in part: %s", part->name);
        *chunk = (const uint8_t *)"\r\n";
        part->gen_data = (void *)-1;
        return strlen(*(const char **)chunk);
    }
    part->gen_data = ib_list_node_next((ib_list_node_t *)part->gen_data);

    /* Close the json structure. */
    if (part->gen_data == NULL) {
        size_t clen = strlen(*(const char **)chunk);
        (*(uint8_t **)chunk)[clen] = '}';
        part->gen_data = (void *)-1;
        return clen + 1;
    }

    return strlen(*(const char **)chunk);
}

static size_t ib_auditlog_gen_header_flist(ib_auditlog_part_t *part,
                                           const uint8_t **chunk)
{
    ib_engine_t *ib = part->log->ib;
    ib_field_t *f;
    uint8_t *rec;
    size_t rlen;
    ib_status_t rc;

#define CORE_HEADER_MAX_FIELD_LEN 8192

    /* The gen_data field is used to store the current state. NULL
     * means the part has not started yet and a -1 value
     * means it is done. Anything else is a node in the event list.
     */
    if (part->gen_data == NULL) {
        ib_list_t *list = (ib_list_t *)part->part_data;

        /* No data. */
        if (ib_list_elements(list) == 0) {
            ib_log_info(ib, "No data in audit log part: %s", part->name);
            part->gen_data = NULL;
            return 0;
        }

        /* First should be a request/response line. */
        part->gen_data = ib_list_first(list);
        f = (ib_field_t *)ib_list_node_data((ib_list_node_t *)part->gen_data);
        if ((f != NULL) && (f->type == IB_FTYPE_BYTESTR)) {
            const ib_bytestr_t *bs;
            rec = (uint8_t *)ib_mpool_alloc(part->log->mp,
                                            CORE_HEADER_MAX_FIELD_LEN);

            rc = ib_field_value(f, ib_ftype_bytestr_out(&bs));
            if (rc != IB_OK) {
                return 0;
            }

            rlen = snprintf((char *)rec, CORE_HEADER_MAX_FIELD_LEN,
                            "%" IB_BYTESTR_FMT "\r\n",
                            IB_BYTESTR_FMT_PARAM(bs));

            /* Verify size. */
            if (rlen >= CORE_HEADER_MAX_FIELD_LEN) {
                ib_log_notice(ib, "Item too large to log in part %s: %zd",
                              part->name, rlen);
                *chunk = (const uint8_t *)"\r\n";
                part->gen_data = (void *)-1;
                return strlen(*(const char **)chunk);
            }

            *chunk = rec;

            part->gen_data =
                ib_list_node_next((ib_list_node_t *)part->gen_data);
            if (part->gen_data == NULL) {
                part->gen_data = (void *)-1;
            }

            return strlen(*(const char **)chunk);
        }
    }
    else if (part->gen_data == (void *)-1) {
        part->gen_data = NULL;
        *chunk = (const uint8_t *)"";
        return 0;
    }

    /* Header Lines */
    f = (ib_field_t *)ib_list_node_data((ib_list_node_t *)part->gen_data);
    if (f == NULL) {
        ib_log_error(ib, "NULL field in part: %s", part->name);
        *chunk = (const uint8_t *)"\r\n";
        part->gen_data = (void *)-1;
        return strlen(*(const char **)chunk);
    }

    rec = (uint8_t *)ib_mpool_alloc(part->log->mp, CORE_HEADER_MAX_FIELD_LEN);
    if (rec == NULL) {
        *chunk = NULL;
        return 0;
    }

    /// @todo Quote values
    switch(f->type) {
    case IB_FTYPE_NULSTR:
    {
        const char *s;
        rc = ib_field_value(f, ib_ftype_nulstr_out(&s));
        if (rc != IB_OK) {
            return 0;
        }

        rlen = snprintf((char *)rec, CORE_HEADER_MAX_FIELD_LEN,
                        "%" IB_BYTESTR_FMT ": %s\r\n",
                        IB_BYTESTRSL_FMT_PARAM(f->name, f->nlen),
                        s);
        break;
    }
    case IB_FTYPE_BYTESTR:
    {
        const ib_bytestr_t *bs;
        rc = ib_field_value(f, ib_ftype_bytestr_out(&bs));
        if (rc != IB_OK) {
            return 0;
        }
        rlen = snprintf((char *)rec, CORE_HEADER_MAX_FIELD_LEN,
                        "%" IB_BYTESTR_FMT ": "
                        "%" IB_BYTESTR_FMT "\r\n",
                        IB_BYTESTRSL_FMT_PARAM(f->name, f->nlen),
                        IB_BYTESTR_FMT_PARAM(bs));
        break;
    }
    default:
        rlen = snprintf((char *)rec, CORE_HEADER_MAX_FIELD_LEN,
                        "%" IB_BYTESTR_FMT ": IronBeeError - unhandled header type %d\r\n",
                        IB_BYTESTRSL_FMT_PARAM(f->name, f->nlen),
                        f->type);
        break;
    }

    /* Verify size. */
    if (rlen >= CORE_HEADER_MAX_FIELD_LEN) {
        ib_log_error(ib, "Item too large to log in part %s: %zd",
                     part->name, rlen);
        *chunk = (const uint8_t *)"\r\n";
        part->gen_data = (void *)-1;
        return strlen(*(const char **)chunk);
    }

    *chunk = rec;

    /* Stage the next chunk of data (header). */
    part->gen_data = ib_list_node_next((ib_list_node_t *)part->gen_data);

    /* Close the structure if there is no more data. */
    if (part->gen_data == NULL) {
        part->gen_data = (void *)-1;
    }

    return strlen(*(const char **)chunk);
}

static size_t ib_auditlog_gen_json_events(ib_auditlog_part_t *part,
                                          const uint8_t **chunk)
{
    ib_engine_t *ib = part->log->ib;
    ib_list_t *list = (ib_list_t *)part->part_data;
    void *list_first;
    ib_logevent_t *e;
    uint8_t *rec;

#define CORE_JSON_MAX_REC_LEN 1024

    /* The gen_data field is used to store the current state. NULL
     * means the part has not started yet and a -1 value
     * means it is done. Anything else is a node in the event list.
     */
    if (part->gen_data == NULL) {
        /* No events. */
        if (ib_list_elements(list) == 0) {
            ib_log_error(ib, "No events in audit log");
            *chunk = (const uint8_t *)"{}";
            part->gen_data = (void *)-1;
            return strlen(*(const char **)chunk);
        }

        *chunk = (const uint8_t *)"{\r\n  \"events\": [\r\n";
        part->gen_data = ib_list_first(list);
        return strlen(*(const char **)chunk);
    }
    else if (part->gen_data == (void *)-1) {
        part->gen_data = NULL;
        return 0;
    }

    /* Used to detect the first event. */
    list_first = ib_list_first(list);

    e = (ib_logevent_t *)ib_list_node_data((ib_list_node_t *)part->gen_data);
    if (e != NULL) {
        size_t rlen;

        /* Turn tag list into JSON list, limiting the size. */
        char tags[128] = "\0";
        char fields[128] = "\0";
        char ruleid[128] = "\0";
        const char *logdata = "";
        ib_status_t rc;

        rc = ib_strlist_escape_json_buf(e->tags, true, ", ",
                                        tags, sizeof(tags),
                                        NULL, NULL);
        if (rc != IB_OK) {
            ib_log_error_tx(part->log->tx,
                            "Failed to escape tags for audit log: %s",
                            ib_status_to_string(rc));
        }

        rec = (uint8_t *)ib_mpool_alloc(part->log->mp, CORE_JSON_MAX_REC_LEN);

        /* Error. */
        if (rec == NULL) {
            *chunk = (const uint8_t *)"  ]\r\n}";
            return strlen(*(const char **)chunk);
        }

        if (e->fields != NULL) {
            const ib_list_node_t *field_node;
            field_node = ib_list_first_const(e->fields);
            if (field_node != NULL) {
                const char *field_name = (const char *)field_node->data;
                ib_flags_t rslt;

                rc = ib_string_escape_json_buf(field_name, true,
                                               fields, sizeof(fields), NULL,
                                               &rslt);
                if (rc != IB_OK) {
                    ib_log_error_tx(part->log->tx,
                                    "Failed to escape field name \"%s\": %s",
                                    field_name, ib_status_to_string(rc));
                    *fields = '\0';
                }
            }
        }

        if (e->data != NULL) {
            char *escaped;
            ib_flags_t rslt;

            /* Note: Log data is expanded in act_event_execute() */
            rc = ib_string_escape_json_ex(part->log->mp,
                                          e->data, e->data_len,
                                          true, false,
                                          &escaped, NULL,
                                          &rslt);
            if (rc != IB_OK) {
                ib_log_error_tx(part->log->tx,
                                "Failed to escape log data \"%.*s\": %s",
                                (int)e->data_len, (const char *)e->data,
                                ib_status_to_string(rc));
                escaped = (char *)"";
            }
            logdata = escaped;
        }

        if (e->rule_id != NULL) {
            ib_flags_t rslt;

            rc = ib_string_escape_json_buf(e->rule_id, true,
                                           ruleid, sizeof(ruleid), NULL,
                                           &rslt);
            if (rc != IB_OK) {
                ib_log_error_tx(part->log->tx,
                                "Failed to escape rule ID \"%s\": %s",
                                e->rule_id, ib_status_to_string(rc));
                *ruleid = '\0';
            }
        }

        rlen = snprintf((char *)rec, CORE_JSON_MAX_REC_LEN,
                        "%s"
                        "    {\r\n"
                        "      \"event-id\": %" PRIu32 ",\r\n"
                        "      \"rule-id\": %s,\r\n"
                        "      \"type\": \"%s\",\r\n"
                        "      \"rec-action\": \"%s\",\r\n"
                        "      \"action\": \"%s\",\r\n"
                        "      \"confidence\": %u,\r\n"
                        "      \"severity\": %u,\r\n"
                        "      \"tags\": [%s],\r\n"
                        "      \"fields\": [%s],\r\n"
                        "      \"msg\": \"%s\",\r\n"
                        "      \"data\": \"%s\"\r\n"
                        "    }",
                        (list_first == part->gen_data ? "" : ",\r\n"),
                        e->event_id,
                        ruleid,
                        ib_logevent_type_name(e->type),
                        ib_logevent_action_name(e->rec_action),
                        ib_logevent_action_name(e->action),
                        e->confidence,
                        e->severity,
                        tags,
                        fields,
                        e->msg ? e->msg : "-",
                        logdata);

        /* Verify size. */
        if (rlen >= CORE_JSON_MAX_REC_LEN) {
            ib_log_error(ib, "Event too large to log: %zd", rlen);
            *chunk = (const uint8_t *)"    {}";
            part->gen_data = (void *)-1;
            return strlen(*(const char **)chunk);
        }

        *chunk = rec;
    }
    else {
        ib_log_error(ib, "NULL event");
        *chunk = (const uint8_t *)"    {}";
        part->gen_data = (void *)-1;
        return strlen(*(const char **)chunk);
    }
    part->gen_data = ib_list_node_next((ib_list_node_t *)part->gen_data);

    /* Close the json structure. */
    if (part->gen_data == NULL) {
        size_t clen = strlen(*(const char **)chunk);

        part->gen_data = (void *)-1;

        if (clen+8 > CORE_JSON_MAX_REC_LEN) {
            if (clen+2 > CORE_JSON_MAX_REC_LEN) {
                ib_log_error(ib, "Event too large to fit in buffer");
                *chunk = (const uint8_t *)"    {}\r\n  ]\r\n}";
            }
            memcpy(*(uint8_t **)chunk + clen, "]}", 2);
            return clen + 2;
        }
        memcpy(*(uint8_t **)chunk + clen, "\r\n  ]\r\n}", 8);
        return clen + 8;
    }

    return strlen(*(const char **)chunk);
}

#define CORE_AUDITLOG_FORMAT "http-message/1"

static ib_status_t ib_auditlog_add_part_header(ib_auditlog_t *log)
{
    core_audit_cfg_t *cfg = (core_audit_cfg_t *)log->cfg_data;
    ib_engine_t *ib = log->ib;
    ib_tx_t *tx = log->tx;
    const ib_site_t *site;
    ib_mpool_t *pool = log->mp;
    ib_field_t *f;
    ib_list_t *list;
    ib_num_t txtime = 0;
    char *tstamp;
    char *log_format;
    ib_status_t rc;

    /* Timestamp */
    tstamp = (char *)ib_mpool_alloc(pool, 30);
    if (tstamp == NULL) {
        return IB_EALLOC;
    }
    ib_clock_relative_timestamp(tstamp, &log->tx->tv_created,
                                (log->tx->t.logtime - log->tx->t.started));

    /*
     * Transaction time depends on where processing stopped.
     */
    if (tx->t.response_finished > tx->t.request_started) {
        txtime = IB_CLOCK_USEC_TO_MSEC(tx->t.response_finished - tx->t.request_started);
    }
    else if (tx->t.response_body > tx->t.request_started) {
        txtime = IB_CLOCK_USEC_TO_MSEC(tx->t.response_body - tx->t.request_started);
    }
    else if (tx->t.response_header > tx->t.request_started) {
        txtime = IB_CLOCK_USEC_TO_MSEC(tx->t.response_header - tx->t.request_started);
    }
    else if (tx->t.response_started > tx->t.request_started) {
        txtime = IB_CLOCK_USEC_TO_MSEC(tx->t.response_started - tx->t.request_started);
    }
    else if (tx->t.request_finished > tx->t.request_started) {
        txtime = IB_CLOCK_USEC_TO_MSEC(tx->t.request_finished - tx->t.request_started);
    }
    else if (tx->t.request_body > tx->t.request_started) {
        txtime = IB_CLOCK_USEC_TO_MSEC(tx->t.request_body - tx->t.request_started);
    }
    else if (tx->t.request_header > tx->t.request_started) {
        txtime = IB_CLOCK_USEC_TO_MSEC(tx->t.request_header - tx->t.request_started);
    }
    else if (tx->t.request_started > tx->t.started) {
        txtime = IB_CLOCK_USEC_TO_MSEC(tx->t.request_started - tx->t.started);
    }


    /* Log Format */
    log_format = ib_mpool_strdup(pool, CORE_AUDITLOG_FORMAT);
    if (log_format == NULL) {
        return IB_EALLOC;
    }

    /* Generate a list of fields in this part. */
    rc = ib_list_create(&list, pool);
    if (rc != IB_OK) {
        return rc;
    }

    ib_field_create(&f, pool,
                    IB_FIELD_NAME("tx-time"),
                    IB_FTYPE_NUM,
                    ib_ftype_num_in(&txtime));
    ib_list_push(list, f);

    ib_field_create_bytestr_alias(&f, pool,
                                  IB_FIELD_NAME("log-timestamp"),
                                  (uint8_t *)tstamp,
                                  strlen(tstamp));
    ib_list_push(list, f);

    ib_field_create_bytestr_alias(&f, pool,
                                  IB_FIELD_NAME("log-format"),
                                  (uint8_t *)log_format,
                                  strlen(log_format));
    ib_list_push(list, f);

    ib_field_create_bytestr_alias(&f, pool,
                                  IB_FIELD_NAME("log-id"),
                                  (uint8_t *)cfg->boundary,
                                  strlen(cfg->boundary));
    ib_list_push(list, f);

    ib_field_create_bytestr_alias(&f, pool,
                                  IB_FIELD_NAME("sensor-id"),
                                  (uint8_t *)ib->sensor_id_str,
                                  strlen(ib->sensor_id_str));
    ib_list_push(list, f);

    ib_field_create_bytestr_alias(&f, pool,
                                  IB_FIELD_NAME("sensor-name"),
                                  (uint8_t *)ib->sensor_name,
                                  strlen(ib->sensor_name));
    ib_list_push(list, f);

    ib_field_create_bytestr_alias(&f, pool,
                                  IB_FIELD_NAME("sensor-version"),
                                  (uint8_t *)ib->sensor_version,
                                  strlen(ib->sensor_version));
    ib_list_push(list, f);

    ib_field_create_bytestr_alias(&f, pool,
                                  IB_FIELD_NAME("sensor-hostname"),
                                  (uint8_t *)ib->sensor_hostname,
                                  strlen(ib->sensor_hostname));
    ib_list_push(list, f);

    rc = ib_context_site_get(log->ctx, &site);
    if (rc != IB_OK) {
        return rc;
    }
    if (site != NULL) {
        ib_field_create_bytestr_alias(&f, pool,
                                      IB_FIELD_NAME("site-id"),
                                      (uint8_t *)site->id_str,
                                      strlen(site->id_str));
        ib_list_push(list, f);

        ib_field_create_bytestr_alias(&f, pool,
                                      IB_FIELD_NAME("site-name"),
                                      (uint8_t *)site->name,
                                      strlen(site->name));
        ib_list_push(list, f);
    }

    /* Add the part to the auditlog. */
    rc = ib_auditlog_part_add(log,
                              "header",
                              "application/json",
                              list,
                              ib_auditlog_gen_json_flist,
                              NULL);

    return rc;
}

static ib_status_t ib_auditlog_add_part_events(ib_auditlog_t *log)
{
    ib_list_t *list;
    ib_status_t rc;

    /* Get the list of events. */
    rc = ib_event_get_all(log->tx->epi, &list);
    if (rc != IB_OK) {
        return rc;
    }

    /* Add the part to the auditlog. */
    rc = ib_auditlog_part_add(log,
                              "events",
                              "application/json",
                              list,
                              ib_auditlog_gen_json_events,
                              NULL);

    return rc;
}

static ib_status_t ib_auditlog_add_part_http_request_meta(ib_auditlog_t *log)
{
    ib_tx_t *tx = log->tx;
    ib_num_t tx_num = tx ? tx->conn->tx_count : 0;
    ib_mpool_t *pool = log->mp;
    ib_field_t *f;
    ib_list_t *list;
    char *tstamp;
    ib_status_t rc;

    /* Generate a list of fields in this part. */
    rc = ib_list_create(&list, pool);
    if (rc != IB_OK) {
        return rc;
    }

    ib_field_create(&f, pool,
                    IB_FIELD_NAME("tx-num"),
                    IB_FTYPE_NUM,
                    ib_ftype_num_in(&tx_num));
    ib_list_push(list, f);

    if (tx != NULL) {
        ib_num_t num;

        /* Timestamp */
        tstamp = (char *)ib_mpool_alloc(pool, 30);
        if (tstamp == NULL) {
            return IB_EALLOC;
        }
        ib_clock_relative_timestamp(tstamp, &tx->tv_created,
                                    (tx->t.request_started - tx->t.started));

        ib_field_create_bytestr_alias(&f, pool,
                                      IB_FIELD_NAME("request-timestamp"),
                                      (uint8_t *)tstamp,
                                      strlen(tstamp));
        ib_list_push(list, f);

        ib_field_create_bytestr_alias(&f, pool,
                                      IB_FIELD_NAME("tx-id"),
                                      (uint8_t *)tx->id,
                                      strlen(tx->id));
        ib_list_push(list, f);

        ib_field_create_bytestr_alias(&f, pool,
                                      IB_FIELD_NAME("remote-addr"),
                                      (uint8_t *)tx->er_ipstr,
                                      strlen(tx->er_ipstr));
        ib_list_push(list, f);

        num = tx->conn->remote_port;
        ib_field_create(&f, pool,
                        IB_FIELD_NAME("remote-port"),
                        IB_FTYPE_NUM,
                        ib_ftype_num_in(&num));
        ib_list_push(list, f);

        ib_field_create_bytestr_alias(&f, pool,
                                      IB_FIELD_NAME("local-addr"),
                                      (uint8_t *)tx->conn->local_ipstr,
                                      strlen(tx->conn->local_ipstr));
        ib_list_push(list, f);

        num = tx->conn->local_port;
        ib_field_create(&f, pool,
                        IB_FIELD_NAME("local-port"),
                        IB_FTYPE_NUM,
                        ib_ftype_num_in(&num));
        ib_list_push(list, f);

        /// @todo If this is NULL, parser failed - what to do???
        if (tx->path != NULL) {
            ib_field_create_bytestr_alias(&f, pool,
                                          IB_FIELD_NAME("request-uri-path"),
                                          (uint8_t *)tx->path,
                                          strlen(tx->path));
            ib_list_push(list, f);
        }

        rc = ib_data_get_ex(tx->dpi, IB_S2SL("request_protocol"), &f);
        if (rc == IB_OK) {
            ib_list_push(list, f);
        }
        else {
            ib_log_error_tx(tx, "Failed to get request_protocol: %s",
                            ib_status_to_string(rc));
        }

        rc = ib_data_get_ex(tx->dpi, IB_S2SL("request_method"), &f);
        if (rc == IB_OK) {
            ib_list_push(list, f);
        }
        else {
            ib_log_error_tx(tx, "Failed to get request_method: %s",
                            ib_status_to_string(rc));
        }

        /// @todo If this is NULL, parser failed - what to do???
        if (tx->hostname != NULL) {
            ib_field_create_bytestr_alias(&f, pool,
                                          IB_FIELD_NAME("request-hostname"),
                                          (uint8_t *)tx->hostname,
                                          strlen(tx->hostname));
            ib_list_push(list, f);
        }
    }

    /* Add the part to the auditlog. */
    rc = ib_auditlog_part_add(log,
                              "http-request-metadata",
                              "application/json",
                              list,
                              ib_auditlog_gen_json_flist,
                              NULL);

    return rc;
}

static ib_status_t ib_auditlog_add_part_http_response_meta(ib_auditlog_t *log)
{
    ib_tx_t *tx = log->tx;
    ib_mpool_t *pool = log->mp;
    ib_field_t *f;
    ib_list_t *list;
    char *tstamp;
    ib_status_t rc;

    /* Timestamp */
    tstamp = (char *)ib_mpool_alloc(pool, 30);
    if (tstamp == NULL) {
        return IB_EALLOC;
    }
    ib_clock_relative_timestamp(tstamp, &tx->tv_created,
                                (tx->t.response_started - tx->t.started));

    /* Generate a list of fields in this part. */
    rc = ib_list_create(&list, pool);
    if (rc != IB_OK) {
        return rc;
    }

    ib_field_create_bytestr_alias(&f, pool,
                                  IB_FIELD_NAME("response-timestamp"),
                                  (uint8_t *)tstamp,
                                  strlen(tstamp));
    ib_list_push(list, f);

    rc = ib_data_get_ex(tx->dpi, IB_S2SL("response_status"), &f);
    if (rc == IB_OK) {
        ib_list_push(list, f);
    }
    else {
        ib_log_error_tx(tx, "Failed to get response_status: %s",
                        ib_status_to_string(rc));
    }

    rc = ib_data_get_ex(tx->dpi, IB_S2SL("response_protocol"), &f);
    if (rc == IB_OK) {
        ib_list_push(list, f);
    }
    else {
        ib_log_error_tx(tx, "Failed to get response_protocol: %s",
                        ib_status_to_string(rc));
    }

    /* Add the part to the auditlog. */
    rc = ib_auditlog_part_add(log,
                              "http-response-metadata",
                              "application/json",
                              list,
                              ib_auditlog_gen_json_flist,
                              NULL);

    return rc;
}

/**
 * Add request/response header fields to the audit log
 *
 * @param[in] tx Transaction
 * @param[in] mpool Memory pool to user for allocations
 * @param[in,out] list List to add the fields to
 * @param[in] label Label string ("request"/"response")
 * @param[in] header  Parsed header fields data
 *
 * @return Status code
 */
static ib_status_t ib_auditlog_add_part_http_head_fields(
    ib_tx_t *tx,
    ib_mpool_t *mpool,
    ib_list_t *list,
    const char *label,
    ib_parsed_header_wrapper_t *header )
{
    ib_parsed_name_value_pair_list_t *nvpair;
    ib_status_t rc;
    ib_field_t *f;

    /* Loop through all of the header name/value pairs */
    for (nvpair = header ->head;
         nvpair != NULL;
         nvpair = nvpair->next)
    {
        /* Create a field to hold the name/value pair. */
        rc = ib_field_create(&f, mpool,
                             (char *)ib_bytestr_const_ptr(nvpair->name),
                             ib_bytestr_length(nvpair->name),
                             IB_FTYPE_BYTESTR,
                             ib_ftype_bytestr_mutable_in(nvpair->value));
        if (rc != IB_OK) {
            ib_log_error_tx(tx, "Failed to create %s header field: %s",
                            label, ib_status_to_string(rc));
            return rc;
        }

        /* Add the new field to the list */
        rc = ib_list_push(list, f);
        if (rc != IB_OK) {
            ib_log_error_tx(tx,
                            "Failed to add %s field '%.*s': %s",
                            label,
                            (int) ib_bytestr_length(nvpair->name),
                            ib_bytestr_ptr(nvpair->name),
                            ib_status_to_string(rc));
            return rc;
        }
    }
    return IB_OK;
}

/**
 * Add request header to the audit log
 *
 * @param[in,out] log Audit log to log to
 *
 * @return Status code
 */
static ib_status_t ib_auditlog_add_part_http_request_head(ib_auditlog_t *log)
{
    ib_mpool_t *mpool = log->mp;
    ib_tx_t *tx = log->tx;
    ib_list_t *list;
    ib_field_t *f;
    ib_status_t rc;

    /* Generate a list of fields in this part. */
    rc = ib_list_create(&list, mpool);
    if (rc != IB_OK) {
        return rc;
    }

    /* Add the raw request line */
    // FIXME: Why would this be NULL?  Should this ever happen?
    if (tx->request_line != NULL) {
        rc = ib_field_create(&f, mpool,
                             IB_FIELD_NAME("request_line"),
                             IB_FTYPE_BYTESTR,
                             tx->request_line->raw);
        if (rc != IB_OK) {
            ib_log_error_tx(tx, "Failed to create request line field: %s",
                            ib_status_to_string(rc));
            return rc;
        }

        rc = ib_list_push(list, f);
        if (rc != IB_OK) {
            ib_log_error_tx(tx, "Failed to add request line field: %s",
                            ib_status_to_string(rc));
            return rc;
        }
    }

    /* Add the request header fields */
    if (tx->request_header != NULL) {
        rc = ib_auditlog_add_part_http_head_fields(tx, mpool,
                                                   list, "request",
                                                   tx->request_header);
        if (rc != IB_OK) {
            return rc;
        }
    }

    /* Add the part to the auditlog. */
    rc = ib_auditlog_part_add(log,
                              "http-request-header",
                              "application/octet-stream",
                              list,
                              ib_auditlog_gen_header_flist,
                              NULL);

    return rc;
}

static ib_status_t ib_auditlog_add_part_http_request_body(ib_auditlog_t *log)
{
    ib_tx_t *tx = log->tx;
    ib_status_t rc;

    rc = ib_auditlog_part_add(log,
                              "http-request-body",
                              "application/octet-stream",
                              tx->request_body,
                              ib_auditlog_gen_raw_stream,
                              NULL);

    return rc;
}

/**
 * Add response header to the audit log
 *
 * @param[in,out] log Audit log to log to
 *
 * @return Status code
 */
static ib_status_t ib_auditlog_add_part_http_response_head(ib_auditlog_t *log)
{
    ib_mpool_t *mpool = log->mp;
    ib_tx_t *tx = log->tx;
    ib_list_t *list;
    ib_field_t *f;
    ib_status_t rc;

    /* Generate a list of fields in this part. */
    rc = ib_list_create(&list, mpool);
    if (rc != IB_OK) {
        return rc;
    }

    /* Add the raw response line
     *
     * The response_line may be NULL for HTTP/0.9 requests.
     */
    if (tx->response_line != NULL) {
        rc = ib_field_create(&f, mpool,
                             IB_FIELD_NAME("response_line"),
                             IB_FTYPE_BYTESTR,
                             tx->response_line->raw);
        if (rc != IB_OK) {
            ib_log_error_tx(tx, "Failed to create response line field: %s",
                            ib_status_to_string(rc));
            return rc;
        }
        rc = ib_list_push(list, f);
        if (rc != IB_OK) {
            ib_log_error_tx(tx, "Failed to add response line field: %s",
                            ib_status_to_string(rc));
            return rc;
        }
    }

    /* Add the response header fields */
    if (tx->response_header != NULL) {
        rc = ib_auditlog_add_part_http_head_fields(tx, mpool,
                                                   list, "response",
                                                   tx->response_header);
        if (rc != IB_OK) {
            return rc;
        }
    }

    /* Add the part to the auditlog. */
    rc = ib_auditlog_part_add(log,
                              "http-response-header",
                              "application/octet-stream",
                              list,
                              ib_auditlog_gen_header_flist,
                              NULL);

    return rc;
}

static ib_status_t ib_auditlog_add_part_http_response_body(ib_auditlog_t *log)
{
    ib_tx_t *tx = log->tx;
    ib_status_t rc;

    rc = ib_auditlog_part_add(log,
                              "http-response-body",
                              "application/octet-stream",
                              tx->response_body,
                              ib_auditlog_gen_raw_stream,
                              NULL);

    return rc;
}

/**
 * Handle writing the logevents.
 *
 * @param ib Engine.
 * @param tx Transaction.
 * @param event Event type.
 * @param cbdata Callback data.
 *
 * @returns Status code.
 */
static ib_status_t logevent_hook_postprocess(ib_engine_t *ib,
                                             ib_tx_t *tx,
                                             ib_state_event_type_t event,
                                             void *cbdata)
{
    assert(event == handle_postprocess_event);

    ib_auditlog_t *log;
    ib_core_cfg_t *corecfg;
    core_audit_cfg_t *cfg;
    ib_provider_inst_t *audit;
    ib_list_t *events;
    uint32_t boundary_rand = rand(); /// @todo better random num
    char boundary[46];
    ib_status_t rc;

    rc = ib_context_module_config(tx->ctx, ib_core_module(),
                                  (void *)&corecfg);
    if (rc != IB_OK) {
        return rc;
    }

    switch (corecfg->audit_engine) {
        /* Always On */
        case 1:
            break;
        /* Only if events are present */
        case 2:
            rc = ib_event_get_all(tx->epi, &events);
            if (rc != IB_OK) {
                return rc;
            }
            if (ib_list_elements(events) == 0) {
                return IB_OK;
            }
            break;
        /* Anything else is Off */
        default:
            return IB_OK;
    }

    /* Mark time. */
    tx->t.logtime = ib_clock_get_time();

    /* Auditing */
    /// @todo Only create if needed
    log = (ib_auditlog_t *)ib_mpool_calloc(tx->mp, 1, sizeof(*log));
    if (log == NULL) {
        return IB_EALLOC;
    }

    log->ib = ib;
    log->mp = tx->mp;
    log->ctx = tx->ctx;
    log->tx = tx;

    rc = ib_list_create(&log->parts, log->mp);
    if (rc != IB_OK) {
        return rc;
    }

    /* Create a unique MIME boundary. */
    snprintf(boundary, sizeof(boundary), "%08x-%s",
             boundary_rand, log->tx->id ? log->tx->id : "FixMe-No-Tx-on-Audit");

    /* Create the core config. */
    cfg = (core_audit_cfg_t *)ib_mpool_calloc(log->mp, 1, sizeof(*cfg));
    if (cfg == NULL) {
        return IB_EALLOC;
    }

    cfg->tx = tx;
    cfg->boundary = boundary;
    log->cfg_data = cfg;


    /* Add all the parts to the log. */
    if (corecfg->auditlog_parts & IB_ALPART_HEADER) {
        ib_auditlog_add_part_header(log);
    }
    if (corecfg->auditlog_parts & IB_ALPART_EVENTS) {
        ib_auditlog_add_part_events(log);
    }
    if (corecfg->auditlog_parts & IB_ALPART_HTTP_REQUEST_METADATA) {
        ib_auditlog_add_part_http_request_meta(log);
    }
    if (corecfg->auditlog_parts & IB_ALPART_HTTP_RESPONSE_METADATA) {
        ib_auditlog_add_part_http_response_meta(log);
    }
    if (corecfg->auditlog_parts & IB_ALPART_HTTP_REQUEST_HEADER) {
        ib_auditlog_add_part_http_request_head(log);
    }
    if (corecfg->auditlog_parts & IB_ALPART_HTTP_REQUEST_BODY) {
        ib_auditlog_add_part_http_request_body(log);
    }
    if (corecfg->auditlog_parts & IB_ALPART_HTTP_RESPONSE_HEADER) {
        ib_auditlog_add_part_http_response_head(log);
    }
    if (corecfg->auditlog_parts & IB_ALPART_HTTP_RESPONSE_BODY) {
        ib_auditlog_add_part_http_response_body(log);
    }

    /* Audit Log Provider Instance */
    rc = ib_provider_instance_create_ex(ib, corecfg->pr.audit, &audit,
                                        tx->mp, log);
    if (rc != IB_OK) {
        ib_log_alert_tx(tx,
                        "Failed to create audit log provider instance: %s",
                        ib_status_to_string(rc));
        return rc;
    }

    ib_auditlog_write(audit);

    /* Events */
    ib_event_write_all(tx->epi);

    return IB_OK;
}

/**
 * Logevent provider registration function.
 *
 * This just does a version and sanity check on a registered provider.
 *
 * @param ib Engine
 * @param lpr Logevent provider
 *
 * @returns Status code
 */
static ib_status_t logevent_register(ib_engine_t *ib,
                                     ib_provider_t *lpr)
{
    IB_PROVIDER_IFACE_TYPE(logevent) *iface =
        (IB_PROVIDER_IFACE_TYPE(logevent) *)lpr->iface;

    /* Check that versions match. */
    if (iface->version != IB_PROVIDER_VERSION_LOGEVENT) {
        return IB_EINCOMPAT;
    }

    /* Verify that required interface functions are implemented. */
    if (iface->write == NULL) {
        ib_log_alert(ib, "The write function "
                     "MUST be implemented by a logevent provider");
        return IB_EINVAL;
    }

    return IB_OK;
}

/**
 * Logevent provider initialization function.
 *
 * @warning Not yet doing anything.
 *
 * @param epi Logevent provider instance
 * @param data User data
 *
 * @returns Status code
 */
static ib_status_t logevent_init(ib_provider_inst_t *epi,
                                 void *data)
{
    ib_list_t *events;
    ib_status_t rc;

    rc = ib_list_create(&events, epi->mp);
    if (rc != IB_OK) {
        return rc;
    }
    epi->data = events;

    return IB_OK;
}

/**
 * Logevent provider API mapping for core module.
 */
static IB_PROVIDER_API_TYPE(logevent) logevent_api = {
    logevent_api_add_event,
    logevent_api_remove_event,
    logevent_api_fetch_events,
    logevent_api_write_events
};



/**
 * Handle the connection starting.
 *
 * Create the data provider instance and initialize the parser.
 *
 * @param ib Engine.
 * @param event Event type.
 * @param conn Connection.
 * @param cbdata Callback data.
 *
 * @returns Status code.
 */
static ib_status_t core_hook_conn_started(ib_engine_t *ib,
                                          ib_state_event_type_t event,
                                          ib_conn_t *conn,
                                          void *cbdata)
{
    assert(event == conn_started_event);

    ib_core_cfg_t *corecfg;
    ib_status_t rc;

    rc = ib_context_module_config(conn->ctx, ib_core_module(),
                                  (void *)&corecfg);

    if (rc != IB_OK) {
        ib_log_alert(ib, "Failed to initialize core module: %s",
                     ib_status_to_string(rc));
        return rc;
    }

    /* Data Provider Instance */
    rc = ib_provider_instance_create_ex(ib, corecfg->pr.data, &conn->dpi,
                                        conn->mp, NULL);
    if (rc != IB_OK) {
        ib_log_alert(ib, "Failed to create conn data provider instance: %s",
                     ib_status_to_string(rc));
        return rc;
    }

    return IB_OK;
}


/* -- Parser Implementation -- */

/**
 * Parser provider registration function.
 *
 * This just does a version and sanity check on a registered provider.
 *
 * @param ib Engine
 * @param pr Logger provider
 *
 * @returns Status code
 */
static ib_status_t parser_register(ib_engine_t *ib,
                                   ib_provider_t *pr)
{
    assert(pr != NULL);
    IB_PROVIDER_IFACE_TYPE(parser) *iface =
        (IB_PROVIDER_IFACE_TYPE(parser) *)pr->iface;
    assert(iface != NULL);

    /* Check that versions match. */
    if (iface->version != IB_PROVIDER_VERSION_PARSER) {
        return IB_EINCOMPAT;
    }

    /* Verify that required interface functions are implemented. */
    if ((iface->conn_data_in == NULL) || (iface->conn_data_out == NULL)) {
        ib_log_alert(ib, "The data in/out and generate interface functions "
                     "MUST be implemented by a parser provider");
        return IB_EINVAL;
    }

    return IB_OK;
}


/* -- Data Implementation -- */

/**
 * Calls a registered provider interface to add a data field to a
 * provider instance.
 *
 * @param dpi Data provider instance
 * @param f Field to add
 * @param name Name of field
 * @param nlen Length of @a name
 *
 * @returns Status code
 */
static ib_status_t data_api_add(ib_provider_inst_t *dpi,
                                ib_field_t *f,
                                const char *name,
                                size_t nlen)
{
    assert(dpi != NULL);

    IB_PROVIDER_IFACE_TYPE(data) *iface =
        (IB_PROVIDER_IFACE_TYPE(data) *)dpi->pr->iface;
    ib_status_t rc;

    if (iface == NULL) {
        /// @todo Probably should not need this check
        ib_log_alert(dpi->pr->ib,  "Failed to fetch data interface");
        return IB_EUNKNOWN;
    }

    /* This function is required, so no NULL check. */

    rc = iface->add(dpi, f, name, nlen);
    return rc;
}

/**
 * Calls a registered provider interface to set a data field in a
 * provider instance.
 *
 * @param dpi Data provider instance
 * @param f Field to add
 * @param name Name of field
 * @param nlen Length of @a name
 *
 * @returns Status code
 */
static ib_status_t data_api_set(ib_provider_inst_t *dpi,
                                ib_field_t *f,
                                const char *name,
                                size_t nlen)
{
    assert(dpi != NULL);

    IB_PROVIDER_IFACE_TYPE(data) *iface =
        (IB_PROVIDER_IFACE_TYPE(data) *)dpi->pr->iface;
    ib_status_t rc;

    if (iface == NULL) {
        /// @todo Probably should not need this check
        ib_log_alert(dpi->pr->ib,  "Failed to fetch data interface");
        return IB_EUNKNOWN;
    }

    /* This function is required, so no NULL check. */

    rc = iface->set(dpi, f, name, nlen);
    return rc;
}

/**
 * Calls a registered provider interface to set a relative value for a data
 * field in a provider instance.
 *
 * This can either increment or decrement a value.
 *
 * @param dpi Data provider instance
 * @param name Field name
 * @param nlen Field name length
 * @param adjval Relative value adjustment
 *
 * @returns Status code
 */
static ib_status_t data_api_set_relative(ib_provider_inst_t *dpi,
                                         const char *name,
                                         size_t nlen,
                                         intmax_t adjval)
{
    assert(dpi != NULL);

    IB_PROVIDER_IFACE_TYPE(data) *iface =
        (IB_PROVIDER_IFACE_TYPE(data) *)dpi->pr->iface;
    ib_status_t rc;

    if (iface == NULL) {
        /// @todo Probably should not need this check
        ib_log_alert(dpi->pr->ib,  "Failed to fetch data interface");
        return IB_EUNKNOWN;
    }

    /* This function is required, so no NULL check. */

    rc = iface->set_relative(dpi, name, nlen, adjval);
    return rc;
}

/**
 * Calls a registered provider interface to get a data field in a
 * provider instance.
 *
 * @param dpi Data provider instance
 * @param name Field name
 * @param nlen Field name length
 * @param pf Address which field is written
 *
 * @returns Status code
 */
static ib_status_t data_api_get(const ib_provider_inst_t *dpi,
                                const char *name,
                                size_t nlen,
                                ib_field_t **pf)
{
    assert(dpi != NULL);

    IB_PROVIDER_IFACE_TYPE(data) *iface =
        (IB_PROVIDER_IFACE_TYPE(data) *)dpi->pr->iface;
    ib_status_t rc;

    if (iface == NULL) {
        /// @todo Probably should not need this check
        ib_log_alert(dpi->pr->ib,  "Failed to fetch data interface");
        return IB_EUNKNOWN;
    }

    /* This function is required, so no NULL check. */

    rc = iface->get(dpi, name, nlen, pf);
    return rc;
}

/**
 * Calls a registered provider interface to get all data fields within a
 * provider instance.
 *
 * @param dpi Data provider instance
 * @param list List in which fields are pushed
 *
 * @returns Status code
 */
static ib_status_t data_api_get_all(const ib_provider_inst_t *dpi,
                                    ib_list_t *list)
{
    assert(dpi != NULL);

    IB_PROVIDER_IFACE_TYPE(data) *iface =
        (IB_PROVIDER_IFACE_TYPE(data) *)dpi->pr->iface;
    ib_status_t rc;

    if (iface == NULL) {
        /// @todo Probably should not need this check
        ib_log_alert(dpi->pr->ib,  "Failed to fetch data interface");
        return IB_EUNKNOWN;
    }

    /* This function is required, so no NULL check. */

    rc = iface->get_all(dpi, list);
    return rc;
}

/**
 * Calls a registered provider interface to remove a data field in a
 * provider instance.
 *
 * @param dpi Data provider instance
 * @param name Field name
 * @param nlen Field name length
 * @param pf Address which removed field is written (if non-NULL)
 *
 * @returns Status code
 */
static ib_status_t data_api_remove(ib_provider_inst_t *dpi,
                                   const char *name,
                                   size_t nlen,
                                   ib_field_t **pf)
{
    assert(dpi != NULL);

    IB_PROVIDER_IFACE_TYPE(data) *iface =
        (IB_PROVIDER_IFACE_TYPE(data) *)dpi->pr->iface;
    ib_status_t rc;

    if (iface == NULL) {
        /// @todo Probably should not need this check
        ib_log_alert(dpi->pr->ib,  "Failed to fetch data interface");
        return IB_EUNKNOWN;
    }

    /* This function is required, so no NULL check. */

    rc = iface->remove(dpi, name, nlen, pf);
    return rc;
}

/**
 * Calls a registered provider interface to clear all fields from a
 * provider instance.
 *
 * @param dpi Data provider instance
 *
 * @returns Status code
 */
static ib_status_t data_api_clear(ib_provider_inst_t *dpi)
{
    assert(dpi != NULL);
    assert(dpi->pr != NULL);

    IB_PROVIDER_IFACE_TYPE(data) *iface =
        (IB_PROVIDER_IFACE_TYPE(data) *)dpi->pr->iface;
    ib_status_t rc;

    /* This function is required, so no NULL check. */

    rc = iface->clear(dpi);
    return rc;
}

/**
 * Data access provider API mapping for core module.
 */
static IB_PROVIDER_API_TYPE(data) data_api = {
    data_api_add,
    data_api_set,
    data_api_set_relative,
    data_api_get,
    data_api_get_all,
    data_api_remove,
    data_api_clear,
};

/**
 * Data access provider registration function.
 *
 * This just does a version and sanity check on a registered provider.
 *
 * @param ib Engine
 * @param pr Logger provider
 *
 * @returns Status code
 */
static ib_status_t data_register(ib_engine_t *ib,
                                 ib_provider_t *pr)
{
    IB_PROVIDER_IFACE_TYPE(data) *iface =
        (IB_PROVIDER_IFACE_TYPE(data) *)pr->iface;

    /* Check that versions match. */
    if (iface->version != IB_PROVIDER_VERSION_DATA) {
        return IB_EINCOMPAT;
    }

    /* Verify that required interface functions are implemented. */
    if (   (iface->add == NULL)
        || (iface->set == NULL)
        || (iface->set_relative == NULL)
        || (iface->get == NULL)
        || (iface->remove == NULL)
        || (iface->clear == NULL))
    {
        ib_log_alert(ib, "All required interface functions "
                     "MUST be implemented by a data provider");
        return IB_EINVAL;
    }

    return IB_OK;
}

/**
 * Initialize the data access provider instance.
 *
 * @param dpi Data provider instance
 * @param data Initialization data
 *
 * @returns Status code
 */
static ib_status_t data_init(ib_provider_inst_t *dpi,
                             void *data)
{
    ib_status_t rc;
    ib_hash_t *ht;

    rc = ib_hash_create_nocase(&ht, dpi->mp);
    if (rc != IB_OK) {
        return rc;
    }
    dpi->data = (void *)ht;

    ib_log_debug3(dpi->pr->ib,
                  "Initialized core data provider instance: %p", dpi);

    return IB_OK;
}

/* -- Matcher Implementation -- */

/**
 * Compile a pattern.
 *
 * @param mpr Matcher provider
 * @param pool Memory pool
 * @param pcpatt Address which compiled pattern is written
 * @param patt Pattern
 * @param errptr Address which any error is written (if non-NULL)
 * @param erroffset Offset in pattern where the error occurred (if non-NULL)
 *
 * @returns Status code
 */
static ib_status_t matcher_api_compile_pattern(ib_provider_t *mpr,
                                               ib_mpool_t *pool,
                                               void *pcpatt,
                                               const char *patt,
                                               const char **errptr,
                                               int *erroffset)

{
    IB_PROVIDER_IFACE_TYPE(matcher) *iface =
        mpr ? (IB_PROVIDER_IFACE_TYPE(matcher) *)mpr->iface : NULL;
    ib_status_t rc;

    if (iface == NULL) {
        /// @todo Probably should not need this check
        ib_util_log_error("Failed to fetch matcher interface");
        return IB_EUNKNOWN;
    }

    if (iface->compile == NULL) {
        return IB_ENOTIMPL;
    }

    rc = iface->compile(mpr, pool, pcpatt, patt, errptr, erroffset);
    return rc;
}

/**
 * Match a compiled pattern against a buffer.
 *
 * @param mpr Matcher provider
 * @param cpatt Compiled pattern
 * @param flags Flags
 * @param data Data buffer to perform match on
 * @param dlen Data buffer length
 * @param ctx Context
 *
 * @returns Status code
 */
static ib_status_t matcher_api_match_compiled(ib_provider_t *mpr,
                                              void *cpatt,
                                              ib_flags_t flags,
                                              const uint8_t *data,
                                              size_t dlen,
                                              void *ctx)
{
    IB_PROVIDER_IFACE_TYPE(matcher) *iface =
        mpr ? (IB_PROVIDER_IFACE_TYPE(matcher) *)mpr->iface : NULL;
    ib_status_t rc;

    if (iface == NULL) {
        /// @todo Probably should not need this check
        ib_util_log_error("Failed to fetch matcher interface");
        return IB_EUNKNOWN;
    }

    if (iface->match_compiled == NULL) {
        return IB_ENOTIMPL;
    }

    rc = iface->match_compiled(mpr, cpatt, flags, data, dlen, ctx);
    return rc;
}

/**
 * Add a pattern to a matcher provider instance.
 *
 * Multiple patterns can be added to a provider instance and all used
 * to perform a match later on.
 *
 * @todo Document parameters
 *
 * @returns Status code
 */
static ib_status_t matcher_api_add_pattern_ex(ib_provider_inst_t *mpi,
                                              void *patterns,
                                              const char *patt,
                                              ib_void_fn_t callback,
                                              void *arg,
                                              const char **errptr,
                                              int *erroffset)
{
    assert(mpi != NULL);
    assert(mpi->pr != NULL);

    IB_PROVIDER_IFACE_TYPE(matcher) *iface = NULL;

    ib_status_t rc;
    iface = (IB_PROVIDER_IFACE_TYPE(matcher) *)mpi->pr->iface;

    rc = iface->add_ex(mpi, patterns, patt, callback, arg,
                       errptr, erroffset);
    if (rc != IB_OK) {
        ib_log_error(mpi->pr->ib,
                     "Failed to add pattern %s patt: (%s) %s at"
                     " offset %d", patt, ib_status_to_string(rc), *errptr,
                     *erroffset);
        return rc;
    }

    return IB_OK;
}


/**
 * Add a pattern to a matcher provider instance.
 *
 * Multiple patterns can be added to a provider instance and all used
 * to perform a match later on.
 *
 * @param mpi Matcher provider instance
 * @param patt Pattern
 *
 * @returns Status code
 */
static ib_status_t matcher_api_add_pattern(ib_provider_inst_t *mpi,
                                           const char *patt)
{
    return IB_ENOTIMPL;
}

/**
 * Match all the provider instance patterns on a data field.
 *
 * @warning Not yet implemented
 *
 * @param mpi Matcher provider instance
 * @param flags Flags
 * @param data Data buffer
 * @param dlen Data buffer length
 * @param ctx Context
 *
 * @returns Status code
 */
static ib_status_t matcher_api_match(ib_provider_inst_t *mpi,
                                     ib_flags_t flags,
                                     const uint8_t *data,
                                     size_t dlen,
                                     void *ctx)
{
    return IB_ENOTIMPL;
}

/**
 * Matcher provider API mapping for core module.
 */
static IB_PROVIDER_API_TYPE(matcher) matcher_api = {
    matcher_api_compile_pattern,
    matcher_api_match_compiled,
    matcher_api_add_pattern,
    matcher_api_add_pattern_ex,
    matcher_api_match,
};

/**
 * Matcher provider registration function.
 *
 * This just does a version and sanity check on a registered provider.
 *
 * @param ib Engine
 * @param mpr Matcher provider
 *
 * @returns Status code
 */
static ib_status_t matcher_register(ib_engine_t *ib,
                                    ib_provider_t *mpr)
{
    IB_PROVIDER_IFACE_TYPE(matcher) *iface =
        (IB_PROVIDER_IFACE_TYPE(matcher) *)mpr->iface;

    /* Check that versions match. */
    if (iface->version != IB_PROVIDER_VERSION_MATCHER) {
        return IB_EINCOMPAT;
    }

    /* Verify that required interface functions are implemented. */
    /// @todo

    return IB_OK;
}


/* -- Filters -- */

/**
 * Core buffer filter.
 *
 * This is a simplistic buffer filter that holds request data while
 * it can be inspected.
 *
 * @todo This needs lots of work on configuration, etc.
 *
 * @param f Filter
 * @param fdata Filter data
 * @param ctx Config context
 * @param pool Memory pool
 * @param pflags Address which flags are written
 *
 * @returns Status code
 */
static ib_status_t filter_buffer(ib_filter_t *f,
                                 ib_fdata_t *fdata,
                                 ib_context_t *ctx,
                                 ib_mpool_t *pool,
                                 ib_flags_t *pflags)
{
    ib_stream_t *buf = (ib_stream_t *)fdata->state;
    ib_sdata_t *sdata;
    ib_status_t rc;

    if (buf == NULL) {
        fdata->state = ib_mpool_calloc(pool, 1, sizeof(*buf));
        if (buf == NULL) {
            return IB_EALLOC;
        }
        buf = (ib_stream_t *)fdata->state;
    }

    /* Move data to buffer until we get an EOS, then move
     * the data back into the stream. */
    /// @todo Need API to move data between streams.
    rc = ib_stream_pull(fdata->stream, &sdata);
    while (rc == IB_OK) {
        rc = ib_stream_push_sdata(buf, sdata);
        if (rc == IB_OK) {
            if (sdata->type == IB_STREAM_EOS) {
                rc = ib_stream_pull(buf, &sdata);
                while (rc == IB_OK) {
                    rc = ib_stream_push_sdata(fdata->stream, sdata);
                    if (rc == IB_OK) {
                        rc = ib_stream_pull(buf, &sdata);
                    }
                }
                if (rc != IB_ENOENT) {
                    return rc;
                }
                break;
            }
            rc = ib_stream_pull(fdata->stream, &sdata);
        }
    }
    if (rc != IB_ENOENT) {
        return rc;
    }

    return IB_OK;
}

/**
 * Configure the filter controller.
 *
 * @param ib Engine.
 * @param tx Transaction.
 * @param event Event type.
 * @param cbdata Callback data.
 *
 * @returns Status code.
 */
static ib_status_t filter_ctl_config(ib_engine_t *ib,
                                     ib_tx_t *tx,
                                     ib_state_event_type_t event,
                                     void *cbdata)
{
    assert(event == handle_context_tx_event);

    ib_status_t rc = IB_OK;

    /// @todo Need an API for this.
    tx->fctl->filters = tx->ctx->filters;
    tx->fctl->fbuffer = (ib_filter_t *)cbdata;
    ib_fctl_meta_add(tx->fctl, IB_STREAM_FLUSH);

    return rc;
}


/* -- Core Data Processors -- */

/**
 * Initialize the DPI in the given transaction.
 *
 * @param[in] ib IronBee object.
 * @param[in,out] tx The transaction whose tx->dpi will be populated wit
 *                default values.
 *
 * @returns IB_OK on success or the failure of ib_data_add_list(...).
 */
static ib_status_t dpi_default_init(ib_engine_t *ib, ib_tx_t *tx)
{
    ib_status_t rc;

    assert(ib!=NULL);
    assert(tx!=NULL);
    assert(tx->dpi!=NULL);

    rc = ib_data_add_list_ex(tx->dpi, IB_TX_CAPTURE, 2, NULL);

    if (rc!=IB_OK) {
        ib_log_debug2_tx(tx, "Unable to add list \""IB_TX_CAPTURE"\".");
        return rc;
    }


    return rc;
}

/* -- Core Hook Handlers -- */

/**
 * Handle the transaction context selected
 *
 * @param ib Engine.
 * @param tx Transaction.
 * @param event Event type.
 * @param cbdata Callback data.
 *
 * @returns Status code.
 */
static ib_status_t core_hook_context_tx(ib_engine_t *ib,
                                        ib_tx_t *tx,
                                        ib_state_event_type_t event,
                                        void *cbdata)
{
    IB_FTRACE_INIT();

    assert(event == handle_context_tx_event);

    ib_core_cfg_t *corecfg;
    ib_status_t rc;

    rc = ib_context_module_config(tx->ctx, ib_core_module(),
                                  (void *)&corecfg);
    if (rc != IB_OK) {
        ib_log_alert_tx(tx,
                        "Failure accessing core module: %s",
                        ib_status_to_string(rc));
        IB_FTRACE_RET_STATUS(rc);
    }

    /* Handle InitVar list */
    if (corecfg->initvar_list == NULL) {
        ib_log_debug_tx(tx, "No InitVars for defined for context \"%s\"",
                        ib_context_full_get(tx->ctx));
    }
    else {
        const ib_list_node_t *node;
        IB_LIST_LOOP_CONST(corecfg->initvar_list, node) {
            const ib_field_t *field =
                (const ib_field_t *)ib_list_node_data_const(node);
            ib_field_t *newf;

            rc = ib_field_copy(&newf, tx->mp, field->name, field->nlen, field);
            if (rc != IB_OK) {
                ib_log_debug_tx(tx, "Failed to copy field: %d", rc);
                continue;
            }
            rc = ib_data_add(tx->dpi, newf);
            if (rc != IB_OK) {
                ib_log_error_tx(tx, "Failed to add field \"%.*s\" to TX DPI",
                                (int)field->nlen, field->name);
            }
            else {
                ib_log_trace_tx(tx, "InitVar: Created field \"%.*s\" (type %s)",
                                (int)field->nlen, field->name,
                                ib_field_type_name(field->type));
            }
        }
        ib_log_debug_tx(tx, "Created %zd InitVar fields for context \"%s\"",
                        ib_list_elements(corecfg->initvar_list),
                        ib_context_full_get(tx->ctx));
    }

    IB_FTRACE_RET_STATUS(IB_OK);
}

/**
 * Handle the transaction starting.
 *
 * Create the transaction provider instances.  And setup placeholders
 * for all of the core fields. This allows other modules to refer to
 * the field prior to it it being initialized.
 *
 * @param ib Engine.
 * @param tx Transaction.
 * @param event Event type.
 * @param cbdata Callback data.
 *
 * @returns Status code.
 */
static ib_status_t core_hook_tx_started(ib_engine_t *ib,
                                        ib_tx_t *tx,
                                        ib_state_event_type_t event,
                                        void *cbdata)
{
    assert(event == tx_started_event);

    ib_core_cfg_t *corecfg;
    ib_status_t rc;

    rc = ib_context_module_config(tx->ctx, ib_core_module(),
                                  (void *)&corecfg);
    if (rc != IB_OK) {
        ib_log_alert_tx(tx,
                        "Failure accessing core module: %s",
                        ib_status_to_string(rc));
        return rc;
    }

    /* Data Provider Instance */
    rc = ib_provider_instance_create_ex(ib, corecfg->pr.data, &tx->dpi,
                                        tx->mp, NULL);
    if (rc != IB_OK) {
        ib_log_alert_tx(tx,
                        "Failed to create tx data provider instance: %s",
                        ib_status_to_string(rc));
        return rc;
    }

    /* Data Provider Default Initialization */
    rc = dpi_default_init(ib, tx);
    if (rc != IB_OK) {
        ib_log_alert_tx(tx, "Failed to initialize data provider instance.");
        return rc;
    }

    /* Logevent Provider Instance */
    rc = ib_provider_instance_create_ex(ib, corecfg->pr.logevent, &tx->epi,
                                        tx->mp, NULL);
    if (rc != IB_OK) {
        ib_log_alert_tx(tx, "Failed to create logevent provider instance: %s",
                        ib_status_to_string(rc));
        return rc;
    }

    return IB_OK;
}

static ib_status_t core_hook_request_body_data(ib_engine_t *ib,
                                               ib_tx_t *tx,
                                               ib_state_event_type_t event,
                                               ib_txdata_t *txdata,
                                               void *cbdata)
{
    assert(ib != NULL);
    assert(tx != NULL);

    ib_core_cfg_t *corecfg;
    void *data_copy;
    ib_status_t rc;

    if (txdata == NULL) {
        return IB_OK;
    }

    /* Get the current context config. */
    rc = ib_context_module_config(tx->ctx, ib_core_module(), (void *)&corecfg);
    if (rc != IB_OK) {
        ib_log_alert(ib,
                     "Failed to fetch core module context config: %s",
                     ib_status_to_string(rc));
        return rc;
    }

    if (! (corecfg->auditlog_parts & IB_ALPART_HTTP_REQUEST_BODY)) {
        return IB_OK;
    }

    data_copy = ib_mpool_memdup(tx->mp, txdata->data, txdata->dlen);

    // TODO: Add a limit to this: size and type
    rc = ib_stream_push(tx->request_body,
                        IB_STREAM_DATA,
                        data_copy,
                        txdata->dlen);

    return rc;
}

static ib_status_t core_hook_response_body_data(ib_engine_t *ib,
                                                ib_tx_t *tx,
                                                ib_state_event_type_t event,
                                                ib_txdata_t *txdata,
                                                void *cbdata)
{
    assert(ib != NULL);
    assert(tx != NULL);

    ib_core_cfg_t *corecfg;
    void *data_copy;
    ib_status_t rc;

    if (txdata == NULL) {
        return IB_OK;
    }

    /* Get the current context config. */
    rc = ib_context_module_config(tx->ctx, ib_core_module(), (void *)&corecfg);
    if (rc != IB_OK) {
        ib_log_alert(ib,
                     "Failed to fetch core module context config: %s",
                     ib_status_to_string(rc));
        return rc;
    }

    if (! (corecfg->auditlog_parts & IB_ALPART_HTTP_RESPONSE_BODY)) {
        return IB_OK;
    }

    data_copy = ib_mpool_memdup(tx->mp, txdata->data, txdata->dlen);

    // TODO: Add a limit to this: size and type
    rc = ib_stream_push(tx->response_body,
                        IB_STREAM_DATA,
                        data_copy,
                        txdata->dlen);

    return rc;
}

ib_status_t ib_core_module_data(ib_module_t **core_module,
                                ib_core_module_data_t **core_data)
{
    ib_module_t *module;

    /* Get the core module data */
    module = ib_core_module();
    if (core_module != NULL) {
        *core_module = module;
    }

    if (core_data == NULL) {
        return IB_OK;
    }

    if (core_data != NULL) {
        *core_data = (ib_core_module_data_t *)module->data;
        if (*core_data == NULL) {
            return IB_EUNKNOWN;
        }
    }
    return IB_OK;
}


/* -- Directive Handlers -- */

/**
 * Make an absolute filename out of a base directory and relative filename.
 *
 * @todo Needs to not assume the trailing slash will be there.
 *
 * @param ib Engine
 * @param basedir Base directory
 * @param file Relative filename
 * @param pabsfile Address which absolute path is written
 *
 * @returns Status code
 */
static ib_status_t core_abs_module_path(ib_engine_t *ib,
                                        const char *basedir,
                                        const char *file,
                                        char **pabsfile)
{
    ib_mpool_t *pool = ib_engine_pool_config_get(ib);

    *pabsfile = (char *)
        ib_mpool_alloc(pool, strlen(basedir) + 1 + strlen(file) + 1);
    if (*pabsfile == NULL) {
        return IB_EALLOC;
    }

    strcpy(*pabsfile, basedir);
    strcat(*pabsfile, "/");
    strcat(*pabsfile, file);

    return IB_OK;
}

/**
 * Core: Create site
 *
 * @param[in] cp Configuration parser
 * @param[in,out] core_data Core module data
 * @param[in] site_name Site name string
 * @param[out] pctx Pointer to new context / NULL
 * @param[out] psite Pointer to new site object / NULL
 *
 * @returns Status code:
 * - IB_OK
 * - Errors from ib_context_create()
 * - Errors from ib_context_data_set()
 * - Errors from ib_cfgparser_context_push()
 */
static ib_status_t core_site_create(
    ib_cfgparser_t *cp,
    ib_core_module_data_t *core_data,
    const char *site_name,
    ib_context_t **pctx,
    ib_site_t **psite)
{
    assert(cp != NULL);
    assert(core_data != NULL);
    assert(site_name != NULL);

    ib_engine_t *ib = cp->ib;
    ib_context_t *ctx;
    ib_status_t rc;


    /* Create the site list if this is the first site */
    if (core_data->site_list == NULL) {
        rc = ib_list_create(&(core_data->site_list), cp->cur_ctx->mp);
        if (rc != IB_OK) {
            ib_log_error(ib, "Failed to create core site list: %s",
                         ib_status_to_string(rc));
            return rc;
        }
    }

    /* Create the context */
    ib_cfg_log_debug2(cp, "Creating site context for \"%s\"", site_name);
    rc = ib_context_create(ib, cp->cur_ctx, IB_CTYPE_SITE,
                           "site", site_name, &ctx);
    if (rc != IB_OK) {
        ib_cfg_log_error(cp, "Failed to create context for \"%s\": %s",
                         site_name, ib_status_to_string(rc));
        return IB_EINVAL;
    }
    core_data->cur_ctx = ctx;

    ib_cfg_log_debug2(cp, "Opening site context %p for \"%s\"", ctx, site_name);
    rc = ib_context_open(ctx);
    if (rc != IB_OK) {
        ib_cfg_log_error(cp, "Error opening context for \"%s\": %s",
                         site_name, ib_status_to_string(rc));
        return IB_EINVAL;
    }

    /* Create the site */
    rc = ib_ctxsel_site_create(ctx, site_name, psite);
    if (rc != IB_OK) {
        ib_cfg_log_error(cp, "Error creating site \"%s\": %s",
                         site_name, ib_status_to_string(rc));
        return rc;
    }

    /* Store the site in the context */
    rc = ib_context_site_set(ctx, *psite);
    if (rc != IB_OK) {
        ib_cfg_log_error(cp, "Failed to set site for site context \"%s\": %s",
                         site_name, ib_status_to_string(rc));
        return rc;
    }

    if (pctx != NULL) {
        *pctx = ctx;
    }
    return IB_OK;
}

/**
 * Core: Site open
 *
 * @param[in] cp Configuration parser
 * @param[in] ctx Configuration context
 * @param[in,out] core_data Core module data
 * @param[in,out] site Site to open
 *
 * @returns Status code:
 * - IB_OK
 * - Errors from ib_context_config_set_parser()
 * - Errors from ib_cfgparser_context_push()
 * - Errors from ib_ctxsel_open()
 */
static ib_status_t core_site_open(ib_cfgparser_t *cp,
                                  ib_context_t *ctx,
                                  ib_core_module_data_t *core_data,
                                  ib_site_t *site)
{
    assert(cp != NULL);
    assert(site != NULL);
    ib_status_t rc;

    if (core_data->cur_site != NULL) {
        return IB_EUNKNOWN;
    }

    rc = ib_ctxsel_site_open(cp->ib, site);
    if (rc != IB_OK) {
        return rc;
    }

    core_data->cur_site = site;
    return rc;
}

/**
 * Core: Site close
 *
 * @param[in] cp Configuration parser
 * @param[in,out] core_data Core module data
 * @param[in,out] site Site to close
 *
 * @returns Status code:
 * - IB_OK
 * - Errors from ib_cfgparser_context_pop()
 * - Errors from ib_ctxsel_close()
 */
static ib_status_t core_site_close(
    ib_cfgparser_t *cp,
    ib_core_module_data_t *core_data,
    ib_site_t *site)
{
    assert(cp != NULL);
    assert(site != NULL);
    ib_status_t rc;
    ib_context_t *ctx;

    if (core_data->cur_site == NULL) {
        return IB_EUNKNOWN;
    }

    /* Verify that the current context matches the site context */
    rc = ib_cfgparser_context_current(cp, &ctx);
    if (rc != IB_OK) {
        goto done;
    }
    if (core_data->cur_ctx != ctx) {
        rc = IB_EUNKNOWN;
        goto done;
    }

    /* Close the site */
    rc = ib_ctxsel_site_close(cp->ib, site);
    if (rc != IB_OK) {
        goto done;
    }

    /* Close the context */
    ib_cfg_log_debug2(cp, "Closing context %p for site \"%s\"",
                      ctx, site->name);
    rc = ib_context_close(ctx);
    if (rc != IB_OK) {
        ib_cfg_log_error(cp, "Error closing context for site \"%s\" end: %s",
                         site->name, ib_status_to_string(rc));
        goto done;
    }

    /* NULL the site pointer *after* closing the site */
done :
    core_data->cur_site = NULL;
    return rc;
}

/**
 * Core: Create a location for a site
 *
 * @param[in] cp Configuration parser
 * @param[in,out] core_data Core module data
 * @param[in] path Location path
 * @param[in,out] plocation Pointer to new location object
 *
 * @returns Status code:
 * - IB_OK
 * - Errors from ib_context_create()
 * - Errors from ib_context_data_set()
 * - Errors from ib_context_config_set_parser()
 * - Errors from ib_cfgparser_context_push()
 */
static ib_status_t core_location_create(
    ib_cfgparser_t *cp,
    ib_core_module_data_t *core_data,
    const char *path,
    ib_site_location_t **plocation)
{
    assert(cp != NULL);
    assert(core_data != NULL);
    assert(core_data->cur_site != NULL);
    assert(path != NULL);

    ib_status_t rc;
    ib_context_t *ctx;
    ib_site_t *site = core_data->cur_site;

    rc = ib_context_create(cp->ib, site->context, IB_CTYPE_LOCATION,
                           "location", path, &ctx);
    if (rc != IB_OK) {
        ib_cfg_log_debug2(cp,
                          "Failed to create location context for \"%s:%s\": %s",
                          site->name, path, ib_status_to_string(rc));
        return rc;
    }

    /* Store the site in the context */
    rc = ib_context_site_set(ctx, site);
    if (rc != IB_OK) {
        ib_cfg_log_error(cp, "Failed to set site for context \"%s\": %s",
                         ib_context_full_get(ctx), ib_status_to_string(rc));
        return rc;
    }

    /* Open the new context */
    rc = ib_context_open(ctx);
    if (rc != IB_OK) {
        ib_cfg_log_error(cp,
                         "Error opening context for \"%s:%s\": %s",
                         site->name, path, ib_status_to_string(rc));
        return rc;
    }
    core_data->cur_ctx = ctx;

    /* Create the location object */
    rc = ib_ctxsel_location_create(site, ctx, path, plocation);
    if (rc != IB_OK) {
        ib_cfg_log_error(cp,
                         "Failed to create location \"%s:%s\": %s",
                         site->name, path, ib_status_to_string(rc));
        return rc;
    }

    /* Store the site in the context */
    rc = ib_context_location_set(ctx, *plocation);
    if (rc != IB_OK) {
        ib_cfg_log_error(cp,
                         "Failed to set location for context \"%s\": %s",
                         ib_context_full_get(ctx), ib_status_to_string(rc));
        return rc;
    }

    ib_cfg_log_debug2(cp, "Created location context for \"%s:%s\"",
                      site->name, path);

    return IB_OK;
}

/**
 * Core: Location open
 *
 * @param[in] cp Configuration parser
 * @param[in,out] core_data Core module data
 * @param[in,out] location Location to open
 *
 * @returns Status code:
 * - IB_OK
 * - IB_EUNKNOWN if current location is not NULL
 * - Errors from ib_ctxsel_location_open()
 */
static ib_status_t core_location_open(ib_cfgparser_t *cp,
                                      ib_core_module_data_t *core_data,
                                      ib_site_location_t *location)
{
    assert(cp != NULL);
    assert(location != NULL);

    ib_status_t rc;
    ib_core_cfg_t *site_cfg;
    ib_core_cfg_t *location_cfg;

    if (core_data->cur_location != NULL) {
        return IB_EUNKNOWN;
    }

    rc = ib_ctxsel_location_open(cp->ib, location);
    core_data->cur_location = location;
<<<<<<< HEAD
    return rc;
=======
    if (rc != IB_OK) {
        IB_FTRACE_RET_STATUS(rc);
    }

    rc = ib_context_module_config(location->site->context, ib_core_module(),
                                  (void *)&site_cfg);
    if (rc != IB_OK) {
        IB_FTRACE_RET_STATUS(rc);
    }
    rc = ib_context_module_config(location->context, ib_core_module(),
                                  (void *)&location_cfg);
    if (rc != IB_OK) {
        IB_FTRACE_RET_STATUS(rc);
    }

    /* Copy the InitVar list from the site context */
    if (site_cfg->initvar_list != NULL) {
        const ib_list_node_t *node;

        rc = ib_list_create(&(location_cfg->initvar_list),
                            location->context->mp);
        if (rc != IB_OK) {
            IB_FTRACE_RET_STATUS(rc);
        }
        IB_LIST_LOOP_CONST(site_cfg->initvar_list, node) {
            assert(node->data != NULL);
            rc = ib_list_push(location_cfg->initvar_list, node->data);
            if (rc != IB_OK) {
                IB_FTRACE_RET_STATUS(rc);
            }
        }
    }

    IB_FTRACE_RET_STATUS(rc);
>>>>>>> 9bbbdbbf
}

/**
 * Core: Location close
 *
 * @param[in] cp Configuration parser
 * @param[in,out] core_data Core module data
 * @param[in,out] location Location to close
 *
 * @returns Status code:
 * - IB_OK
 * - IB_EUNKNOWN if current location is not NULL
 * - Errors from ib_ctxsel_location_open()
 */
static ib_status_t core_location_close(ib_cfgparser_t *cp,
                                       ib_core_module_data_t *core_data,
                                       ib_site_location_t *location)
{
    assert(cp != NULL);
    assert(core_data != NULL);
    assert(location != NULL);

    ib_status_t rc;
    ib_context_t *ctx;

    if (core_data->cur_location == NULL) {
        return IB_EUNKNOWN;
    }

    /* Verify that the context matches */
    rc = ib_cfgparser_context_current(cp, &ctx);
    if (rc != IB_OK) {
        goto done;
    }
    if (core_data->cur_ctx != ctx) {
        rc = IB_EUNKNOWN;
        goto done;
    }

    /* Close the context */
    ib_cfg_log_debug2(cp, "Closing location context \"%s\"",
                      ib_context_full_get(ctx));
    rc = ib_context_close(ctx);
    if (rc != IB_OK) {
        ib_cfg_log_error(cp, "Error closing context \"%s\": %s",
                         ib_context_full_get(ctx), ib_status_to_string(rc));
        goto done;
    }

    /* After closing the context, store the current one */
    rc = ib_cfgparser_context_current(cp, &ctx);
    if (rc != IB_OK) {
        goto done;
    }
    core_data->cur_ctx = ctx;

    /* Close the location */
    rc = ib_ctxsel_location_close(cp->ib, location);

done:
    core_data->cur_location = NULL;
    return rc;
}

/**
 * Handle the start of a Site block.
 *
 * This function sets up the new site and pushes it onto the parser stack.
 *
 * @param cp Config parser
 * @param dir_name Directive name
 * @param p1 First parameter
 * @param cbdata Callback data (from directive registration)
 *
 * @returns Status code
 */
static ib_status_t core_dir_site_start(ib_cfgparser_t *cp,
                                       const char *dir_name,
                                       const char *p1,
                                       void *cbdata)
{
    assert(cp != NULL);

    ib_engine_t *ib = cp->ib;
    ib_context_t *ctx;
    ib_status_t rc;
    char *site_name;
    ib_site_t *site;
    ib_core_module_data_t *core_data;

    assert(ib != NULL);
    assert(ib->mp != NULL);
    assert(p1 != NULL);

    /* Get core module data */
    rc = ib_core_module_data(NULL, &core_data);
    if (rc != IB_OK) {
        return rc;
    }

    /* Checks */
    if (core_data->cur_site != NULL) {
        ib_cfg_log_error(cp, "Site start within site \"%s\"",
                         core_data->cur_site->name);
        return IB_EINVAL;
    }

    /* Unescape the parameter */
    rc = core_unescape(ib, &site_name, p1);
    if (rc != IB_OK) {
        ib_cfg_log_debug2(cp, "Could not unescape configuration %s=%s",
                          dir_name, p1);
        return rc;
    }

    /* Create and open the site object */
    rc = core_site_create(cp, core_data, site_name, &ctx, &site);
    if (rc != IB_OK) {
        return rc;
    }

    rc = core_site_open(cp, ctx, core_data, site);
    if (rc != IB_OK) {
        ib_cfg_log_error(cp, "Error opening site \"%s\": %s",
                         site_name, ib_status_to_string(rc));
        return rc;
    }

    ib_cfg_log_debug2(cp, "Created site \"%s\"", site_name);
    return rc;
}

/**
 * Handle the end of a Site block.
 *
 * This function closes out the site and pops it from the parser stack.
 *
 * @param cp Config parser
 * @param dir_name Directive name
 * @param cbdata Callback data (from directive registration)
 *
 * @returns Status code
 */
static ib_status_t core_dir_site_end(ib_cfgparser_t *cp,
                                     const char *dir_name,
                                     void *cbdata)
{
    assert( cp != NULL );
    assert( cp->ib != NULL );
    assert( dir_name != NULL );

    ib_status_t rc;
    ib_core_module_data_t *core_data;
    const char *site_name;

    /* Get core module data */
    rc = ib_core_module_data(NULL, &core_data);
    if (rc != IB_OK) {
        return rc;
    }

    ib_cfg_log_debug2(cp, "Processing end of site block \"%s\"", dir_name);

    if (core_data->cur_site == NULL) {
        ib_cfg_log_error(cp, "Site end with no open site");
        return IB_EINVAL;
    }
    site_name = core_data->cur_site->name;

    rc = core_site_close(cp, core_data, core_data->cur_site);
    if (rc != IB_OK) {
        ib_cfg_log_error(cp, "Error closing site \"%s\": %s",
                         site_name, ib_status_to_string(rc));
        return IB_EINVAL;
    }

    return IB_OK;
}

/**
 * Handle the start of a Location block.
 *
 * This function sets up the new location and pushes it onto the parser stack.
 *
 * @param cp Config parser
 * @param dir_name Directive name
 * @param p1 First parameter
 * @param cbdata Callback data (from directive registration)
 *
 * @returns Status code
 */
static ib_status_t core_dir_loc_start(ib_cfgparser_t *cp,
                                      const char *dir_name,
                                      const char *p1,
                                      void *cbdata)
{
    assert(cp != NULL);
    assert(cp->ib != NULL);

    ib_engine_t *ib = cp->ib;
    ib_site_t *site;
    ib_site_location_t *location;
    ib_status_t rc;
    char *path;
    ib_core_module_data_t *core_data;

    assert(dir_name != NULL);
    assert(p1 != NULL);

    /* Get core module data */
    rc = ib_core_module_data(NULL, &core_data);
    if (rc != IB_OK) {
        return rc;
    }

    /* Check that we're in a site, and not in a location */
    site = core_data->cur_site;
    if (site == NULL) {
        ib_cfg_log_debug2(cp, "%s directive with no site", dir_name);
        return IB_EINVAL;
    }
    if (core_data->cur_location != NULL) {
        ib_cfg_log_debug2(cp, "%s directive with location \"%s:%s\" open",
                          dir_name,
                          site->name,
                          core_data->cur_location->path);
        return IB_EINVAL;
    }

    rc = core_unescape(ib, &path, p1);
    if (rc != IB_OK) {
        ib_cfg_log_debug2(cp, "Failed to unescape parameter %s=%s.",
                          dir_name, p1);
        return rc;
    }

    /* Create and open the location object */
    rc = core_location_create(cp, core_data, path, &location);
    if (rc != IB_OK) {
        return rc;
    }
    rc = core_location_open(cp, core_data, location);
    if (rc != IB_OK) {
        return rc;
    }

    return IB_OK;
}

/**
 * Handle the end of a Location block.
 *
 * This function closes out the location and pops it from the parser stack.
 *
 * @param cp Config parser
 * @param name Directive name
 * @param cbdata Callback data (from directive registration)
 *
 * @returns Status code
 */
static ib_status_t core_dir_loc_end(ib_cfgparser_t *cp,
                                    const char *name,
                                    void *cbdata)
{
    ib_status_t rc;
    ib_core_module_data_t *core_data;

    /* Get core module data */
    rc = ib_core_module_data(NULL, &core_data);
    if (rc != IB_OK) {
        return rc;
    }

    if (core_data->cur_location == NULL) {
        ib_cfg_log_error(cp, "End of location block with no open!");
        return IB_EINVAL;
    }

    ib_cfg_log_debug2(cp, "Processing location block \"%s\"", name);
    rc = core_location_close(cp, core_data, core_data->cur_location);
    if (rc != IB_OK) {
        return IB_EINVAL;
    }
    core_data->cur_location = NULL;

    return IB_OK;
}

/**
 * Handle the site-specific directives
 *
 * @param cp Config parser
 * @param name Directive name
 * @param p1 Parameter 1
 * @param cbdata Callback data (from directive registration)
 *
 * @returns Status code
 */
static ib_status_t core_dir_site_param1(ib_cfgparser_t *cp,
                                        const char *name,
                                        const char *p1,
                                        void *cbdata)
{
    assert(cp != NULL);
    assert(cp->ib != NULL);
    assert(name != NULL);
    assert(p1 != NULL);

    ib_engine_t *ib = cp->ib;
    ib_status_t rc;
    const char *p1_unescaped;
    ib_core_module_data_t *core_data;
    ib_site_t *site;

    /* Get core module data */
    rc = ib_core_module_data(NULL, &core_data);
    if (rc != IB_OK) {
        return rc;
    }

    /* Verify that we are in a site */
    if (core_data->cur_site == NULL) {
        ib_cfg_log_error(cp, "No site for service directive \"%s\"", p1);
        return IB_EINVAL;
    }
    site = core_data->cur_site;

    /* We remove constness to populate this buffer. */
    rc = core_unescape(ib, (char**)&p1_unescaped, p1);
    if ( rc != IB_OK ) {
        ib_cfg_log_debug2(cp, "Failed to unescape service %s=\"%s\"", name, p1);
        return rc;
    }

    /* Now, look at the parameter name */
    if (strcasecmp("SiteId", name) == 0) {

        /* Store the ASCII version for logging */
        site->id_str =
            ib_mpool_strdup(ib_engine_pool_config_get(ib), p1_unescaped);

        /* Calculate the binary version. */
        rc = ib_uuid_ascii_to_bin(&site->id, (const char *)p1_unescaped);
        if (rc != IB_OK) {
            ib_cfg_log_error(cp,
                             "Invalid UUID at %s: %s should have UUID format "
                             "(xxxxxxxx-xxxx-xxxx-xxxx-xxxxxxxxxxxx "
                             "where x are hex values)",
                             name, p1_unescaped);

            /* Use the default id. */
            site->id_str = (const char *)ib_uuid_default_str;
            rc = ib_uuid_ascii_to_bin(&site->id, ib_uuid_default_str);

            return rc;
        }

        ib_cfg_log_debug2(cp, "%s: %s", name, site->id_str);
        return IB_OK;
    }
    else if (strcasecmp("Hostname", name) == 0) {
        rc = ib_ctxsel_host_create(site, p1_unescaped, NULL);
        if (rc != IB_OK) {
            ib_cfg_log_error(cp, "%s: Invalid hostname \"%s\" for site \"%s\"",
                             name, p1_unescaped, site->id_str);
            return rc;
        }
        ib_cfg_log_debug2(cp, "%s: added hostname %s to site %s",
                          name, p1_unescaped, site->id_str);
        return IB_OK;
    }
    else if (strcasecmp("Service", name) == 0) {
        rc = ib_ctxsel_service_create(site, p1_unescaped, NULL);
        if (rc != IB_OK) {
            ib_cfg_log_error(cp, "%s: Invalid service \"%s\" for site \"%s\"",
                             name, p1_unescaped, site->id_str);
            return rc;
        }
        ib_cfg_log_debug2(cp, "%s: added service %s to site %s",
                          name, p1_unescaped, site->id_str);
        return IB_OK;
    }

    ib_cfg_log_error(cp, "Unhandled directive: %s %s", name, p1_unescaped);
    return IB_EINVAL;
}

/**
 * Handle single parameter directives.
 *
 * @param cp Config parser
 * @param name Directive name
 * @param p1 First parameter
 * @param cbdata Callback data (from directive registration)
 *
 * @returns Status code
 */
static ib_status_t core_dir_param1(ib_cfgparser_t *cp,
                                   const char *name,
                                   const char *p1,
                                   void *cbdata)
{
    assert(cp != NULL);
    assert(cp->ib != NULL);

    ib_engine_t *ib = cp->ib;
    ib_status_t rc;
    ib_core_cfg_t *corecfg;
    const char *p1_unescaped;
    ib_context_t *ctx;

    assert(name != NULL);
    assert(p1 != NULL);

    ctx = cp->cur_ctx ? cp->cur_ctx : ib_context_main(ib);

    /* We remove constness to populate this buffer. */
    rc = core_unescape(ib, (char**)&p1_unescaped, p1);
    if ( rc != IB_OK ) {
        ib_log_debug2(ib, "Failed to unescape %s=%s", name, p1);
        return rc;
    }

    if (strcasecmp("InspectionEngine", name) == 0) {
        ib_log_debug(ib,
                     "TODO: Handle Directive: %s \"%s\"", name, p1_unescaped);
    }
    else if (strcasecmp("AuditEngine", name) == 0) {
        ib_log_debug2(ib, "%s: \"%s\" ctx=%p", name, p1_unescaped, ctx);
        if (strcasecmp("RelevantOnly", p1_unescaped) == 0) {
            rc = ib_context_set_num(ctx, "audit_engine", 2);
            return rc;
        }
        else if (strcasecmp("On", p1_unescaped) == 0) {
            rc = ib_context_set_num(ctx, "audit_engine", 1);
            return rc;
        }
        else if (strcasecmp("Off", p1_unescaped) == 0) {
            rc = ib_context_set_num(ctx, "audit_engine", 0);
            return rc;
        }

        ib_log_error(ib,
                     "Failed to parse directive: %s \"%s\"",
                     name,
                     p1_unescaped);
        return IB_EINVAL;
    }
    else if (strcasecmp("AuditLogIndex", name) == 0) {
        ib_log_debug2(ib, "%s: \"%s\" ctx=%p", name, p1_unescaped, ctx);

        /* "None" means do not use the index file at all. */
        if (strcasecmp("None", p1_unescaped) == 0) {
            rc = ib_context_set_auditlog_index(ctx, false, NULL);
            return rc;
        }

        rc = ib_context_set_auditlog_index(ctx, true, p1_unescaped);
        return rc;
    }
    else if (strcasecmp("AuditLogIndexFormat", name) == 0) {
        ib_log_debug2(ib, "%s: \"%s\" ctx=%p", name, p1_unescaped, ctx);
        rc = ib_context_set_string(ctx, "auditlog_index_fmt", p1_unescaped);
        return rc;
    }
    else if (strcasecmp("AuditLogDirMode", name) == 0) {
        long lmode = strtol(p1_unescaped, NULL, 0);

        if ((lmode > 0777) || (lmode <= 0)) {
            ib_log_error(ib, "Invalid mode: %s \"%s\"", name, p1_unescaped);
            return IB_EINVAL;
        }
        ib_log_debug2(ib, "%s: \"%s\" ctx=%p", name, p1_unescaped, ctx);
        rc = ib_context_set_num(ctx, "auditlog_dmode", lmode);
        return rc;
    }
    else if (strcasecmp("AuditLogFileMode", name) == 0) {
        ib_num_t mode;
        rc = ib_string_to_num(p1_unescaped, 0, &mode);
        if ( (rc != IB_OK) || (mode > 0777) || (mode <= 0) ) {
            ib_log_error(ib, "Invalid mode: %s \"%s\"", name, p1_unescaped);
            return IB_EINVAL;
        }
        ib_log_debug2(ib, "%s: \"%s\" ctx=%p", name, p1_unescaped, ctx);
        rc = ib_context_set_num(ctx, "auditlog_fmode", mode);
        return rc;
    }
    else if (strcasecmp("AuditLogBaseDir", name) == 0) {
        ib_log_debug2(ib, "%s: \"%s\" ctx=%p", name, p1_unescaped, ctx);
        rc = ib_context_set_string(ctx, "auditlog_dir", p1_unescaped);
        return rc;
    }
    else if (strcasecmp("AuditLogSubDirFormat", name) == 0) {
        ib_log_debug2(ib, "%s: \"%s\" ctx=%p", name, p1_unescaped, ctx);
        rc = ib_context_set_string(ctx, "auditlog_sdir_fmt", p1_unescaped);
        return rc;
    }
    /* Set the default block status for responding to blocked transactions. */
    else if (strcasecmp("DefaultBlockStatus", name) == 0) {
        int status;

        rc = ib_context_module_config(ctx, ib_core_module(), (void *)&corecfg);

        if (rc != IB_OK) {
            ib_log_error(ib,
                         "Could not set DefaultBlockStatus %s",
                         p1_unescaped);
            return rc;
        }

        status  = atoi(p1);

        if (!(status <= 200 && status < 600))
        {
            ib_log_debug2(ib,
                          "DefaultBlockStatus must be 200 <= status < 600.");
            ib_log_debug2(ib, "DefaultBlockStatus may not be %d", status);
            return IB_EINVAL;
        }

        corecfg->block_status = status;
        ib_log_debug2(ib, "DefaultBlockStatus: %d", status);
        return IB_OK;
    }
    else if ( (strcasecmp("DebugLog", name) == 0) ||
              (strcasecmp("Log", name) == 0) )
    {
        ib_mpool_t   *mp  = ib_engine_pool_main_get(ib);
        const char   *uri = NULL;

        ib_log_debug2(ib, "%s: \"%s\"", name, p1_unescaped);

        /* Create a file URI from the file path, using memory
         * from the context's mem pool. */
        if ( strstr(p1_unescaped, "://") == NULL )  {
            char *buf = (char *)ib_mpool_alloc( mp, 8+strlen(p1_unescaped) );
            strcpy( buf, "file://" );
            strcat( buf, p1_unescaped );
            uri = buf;
        }
        else if ( strncmp(p1_unescaped, "file://", 7) != 0 ) {
            ib_log_error(ib,
                         "Unsupported URI in %s: \"%s\"",
                         name, p1_unescaped);
            return IB_EINVAL;
        }
        else {
            uri = p1_unescaped;
        }
        ib_log_debug2(ib, "%s: URI=\"%s\"", name, uri);
        rc = ib_context_set_string(ctx, "logger.log_uri", uri);
        return rc;
    }
    else if ( (strcasecmp("DebugLogHandler", name) == 0) ||
              (strcasecmp("LogHandler", name) == 0) )
    {
        ib_log_debug2(ib, "%s: \"%s\" ctx=%p", name, p1_unescaped, ctx);
        rc = ib_context_set_string(ctx, "logger.log_handler", p1_unescaped);
        return rc;
    }
    else if (strcasecmp("LoadModule", name) == 0) {
        char *absfile;
        ib_module_t *m;

        if (*p1_unescaped == '/') {
            absfile = (char *)p1_unescaped;
        }
        else {
            rc = ib_context_module_config(ctx,
                                          ib_core_module(),
                                          (void *)&corecfg);

            if (rc != IB_OK) {
                return rc;
            }

            rc = core_abs_module_path(ib,
                                      corecfg->module_base_path,
                                      p1_unescaped, &absfile);

            if (rc != IB_OK) {
                return rc;
            }
        }

        rc = ib_module_load(&m, ib, absfile);
        /* ib_module_load will report errors. */
        return rc;
    }
    else if (strcasecmp("RequestBuffering", name) == 0) {
        ib_log_debug2(ib, "%s: %s", name, p1_unescaped);
        if (strcasecmp("On", p1_unescaped) == 0) {
            rc = ib_context_set_num(ctx, "buffer_req", 1);
            return rc;
        }

        rc = ib_context_set_num(ctx, "buffer_req", 0);
        return rc;
    }
    else if (strcasecmp("ResponseBuffering", name) == 0) {
        ib_log_debug2(ib, "%s: %s", name, p1_unescaped);
        if (strcasecmp("On", p1_unescaped) == 0) {
            rc = ib_context_set_num(ctx, "buffer_res", 1);
            return rc;
        }

        rc = ib_context_set_num(ctx, "buffer_res", 0);
        return rc;
    }
    else if (strcasecmp("SensorId", name) == 0) {
        union {
            uint64_t uint64;
            uint32_t uint32[2];
        } reduce;

        /* Store the ASCII version for logging */
        ib->sensor_id_str = ib_mpool_strdup(ib_engine_pool_config_get(ib),
                                            p1_unescaped);

        /* Calculate the binary version. */
        rc = ib_uuid_ascii_to_bin(&ib->sensor_id, (const char *)p1_unescaped);
        if (rc != IB_OK) {
            ib_log_error(ib, "Invalid UUID at %s: %s should have "
                         "UUID format "
                         "(xxxxxxxx-xxxx-xxxx-xxxx-xxxxxxxxxxxx where x are"
                         " hex values)",
                         name, p1_unescaped);

            /* Use the default id. */
            ib->sensor_id_str = (const char *)ib_uuid_default_str;
            rc = ib_uuid_ascii_to_bin(&ib->sensor_id, ib_uuid_default_str);

            return rc;
        }

        ib_log_debug2(ib, "%s: %s", name, ib->sensor_id_str);

        /* Generate a 4byte hash id to use it for transaction id generations */
        reduce.uint64 = ib->sensor_id.uint64[0] ^
                        ib->sensor_id.uint64[1];

        ib->sensor_id_hash = reduce.uint32[0] ^
                             reduce.uint32[1];

        return IB_OK;
    }
    else if (strcasecmp("SensorName", name) == 0) {
        ib->sensor_name = ib_mpool_strdup(ib_engine_pool_config_get(ib),
                                          p1_unescaped);
        ib_log_debug2(ib, "%s: %s", name, ib->sensor_name);
        return IB_OK;
    }
    else if (strcasecmp("SensorHostname", name) == 0) {
        ib->sensor_hostname =
            ib_mpool_strdup(ib_engine_pool_config_get(ib), p1_unescaped);
        ib_log_debug2(ib, "%s: %s", name, ib->sensor_hostname);
        return IB_OK;
    }
    else if (strcasecmp("ModuleBasePath", name) == 0) {
        rc = ib_context_module_config(ctx, ib_core_module(), (void *)&corecfg);

        if (rc != IB_OK) {
            ib_log_error(ib,
                         "Could not set ModuleBasePath %s", p1_unescaped);
            return rc;
        }

        corecfg->module_base_path = p1_unescaped;
        ib_log_debug2(ib, "ModuleBasePath: %s", p1_unescaped);
        return IB_OK;
    }
    else if (strcasecmp("RuleBasePath", name) == 0) {
        rc = ib_context_module_config(ctx, ib_core_module(), (void *)&corecfg);

        if (rc != IB_OK) {
            ib_log_error(ib, "Could not set RuleBasePath %s", p1_unescaped);
            return rc;
        }

        corecfg->rule_base_path = p1_unescaped;
        ib_log_debug2(ib, "RuleBasePath: %s", p1_unescaped);
        return IB_OK;

    }

    ib_log_error(ib, "Unhandled directive: %s %s", name, p1_unescaped);
    return IB_EINVAL;
}

/**
 * Handle loglevel directives.
 *
 * @param cp Config parser
 * @param name Directive name
 * @param p1 First parameter
 * @param cbdata Callback data (from directive registration)
 *
 * @returns Status code
 */
static ib_status_t core_dir_loglevel(ib_cfgparser_t *cp,
                                     const char *name,
                                     const char *p1,
                                     void *cbdata)
{
    assert(cp != NULL);
    assert(cp->ib != NULL);
    assert(cbdata != NULL);

    ib_engine_t *ib = cp->ib;
    ib_status_t rc;
    const ib_strval_t *map = (const ib_strval_t *)cbdata;
    ib_context_t *ctx;
    ib_num_t level;
    long tmp = 0;

    assert(name != NULL);
    assert(p1 != NULL);

    ctx = cp->cur_ctx ? cp->cur_ctx : ib_context_main(ib);

    if (sscanf(p1, "%ld", &tmp) != 0) {
        level = tmp;
    }
    else {
        rc = ib_config_strval_pair_lookup(p1, map, &level);
        if (rc != IB_OK) {
            return IB_EUNKNOWN;
        }
    }

    if ( (strcasecmp("DebugLogLevel", name) == 0) ||
         (strcasecmp("LogLevel", name) == 0) )
    {
        ib_log_debug2(ib, "%s: %u", name, (unsigned int)level);
        rc = ib_context_set_num(ctx, "logger.log_level", level);
        return rc;
    }
    else if (strcasecmp("RuleEngineLogLevel", name) == 0) {
        ib_log_debug2(ib, "%s: %u", name, (unsigned int)level);
        rc = ib_context_set_num(ctx, "rule_log_level", level);
        return rc;
    }

    ib_log_error(ib, "Unhandled directive: %s %s", name, p1);
    return IB_EINVAL;
}

/**
 * Handle single parameter directives.
 *
 * @param cp Config parser
 * @param name Directive name
 * @param flags Flags
 * @param fmask Flags mask (which bits were actually set)
 * @param cbdata Callback data (from directive registration)
 *
 * @returns Status code
 */
static ib_status_t core_dir_auditlogparts(ib_cfgparser_t *cp,
                                          const char *name,
                                          ib_flags_t flags,
                                          ib_flags_t fmask,
                                          void *cbdata)
{
    ib_engine_t *ib = cp->ib;
    ib_context_t *ctx = cp->cur_ctx ? cp->cur_ctx : ib_context_main(ib);
    ib_num_t parts;
    ib_status_t rc;

    rc = ib_context_get(ctx, "auditlog_parts", ib_ftype_num_out(&parts), NULL);
    if (rc != IB_OK) {
        return rc;
    }

    /* Merge the set flags with the previous value. */
    parts = (flags & fmask) | (parts & ~fmask);

    ib_log_debug2(ib, "AUDITLOG PARTS: 0x%08lu", (unsigned long)parts);

    rc = ib_context_set_num(ctx, "auditlog_parts", parts);
    return rc;
}

/**
 * Handle single parameter directives.
 *
 * @param cp Config parser
 * @param name Directive name
 * @param flags Flags
 * @param fmask Flags mask (which bits were actually set)
 * @param cbdata Callback data (from directive registration)
 *
 * @returns Status code
 */
static ib_status_t core_dir_rulelog_data(ib_cfgparser_t *cp,
                                         const char *name,
                                         ib_flags_t flags,
                                         ib_flags_t fmask,
                                         void *cbdata)
{
    ib_engine_t *ib = cp->ib;
    ib_context_t *ctx = cp->cur_ctx ? cp->cur_ctx : ib_context_main(ib);
    ib_num_t tmp;
    ib_flags_t log_flags;
    ib_status_t rc;

    rc = ib_context_get(ctx, "rule_log_flags", ib_ftype_num_out(&tmp), NULL);
    if (rc != IB_OK) {
        return rc;
    }
    log_flags = tmp;

    /* Merge the set flags with the previous value. */
    log_flags = (flags & fmask) | (log_flags & ~fmask);

    ib_log_debug2(ib, "RULE ENGINE LOG FLAGS: 0x%08lu",
                  (unsigned long)log_flags);

    rc = ib_context_set_num(ctx, "rule_log_flags", log_flags);
    return rc;
}

/**
 * Perform any extra duties when certain config parameters are "Set".
 *
 * @param cp Config parser
 * @param ctx Context
 * @param type Config parameter type
 * @param name Config parameter name
 * @param val Config parameter value
 *
 * @returns Status code
 */
static ib_status_t core_set_value(ib_cfgparser_t *cp,
                                  ib_context_t *ctx,
                                  ib_ftype_t type,
                                  const char *name,
                                  const char *val)
{
    ib_engine_t *ib = ctx->ib;
    ib_core_cfg_t *corecfg;
    ib_status_t rc;

    /* Get the core module config. */
    rc = ib_context_module_config(ib->ctx, ib_core_module(),
                                  (void *)&corecfg);
    if (rc != IB_OK) {
        corecfg = &core_global_cfg;
    }

    if (strcasecmp("parser", name) == 0) {
        ib_provider_inst_t *pi;

        if (strcmp(MODULE_NAME_STR, corecfg->parser) == 0) {
            return IB_OK;
        }
        /* Lookup/set parser provider instance. */
        rc = ib_provider_instance_create(ib, IB_PROVIDER_TYPE_PARSER,
                                         val, &pi,
                                         ib->mp, NULL);
        if (rc != IB_OK) {
            ib_cfg_log_alert(cp, "Failed to create %s provider instance: %s",
                             IB_PROVIDER_TYPE_PARSER, ib_status_to_string(rc));
            return rc;
        }

        rc = ib_parser_provider_set_instance(ctx, pi);
        if (rc != IB_OK) {
            ib_cfg_log_alert(cp, "Failed to set %s provider instance: %s",
                             IB_PROVIDER_TYPE_PARSER, ib_status_to_string(rc));
            return rc;
        }
    }
    else if (strcasecmp("audit", name) == 0) {
        /* Lookup the audit log provider. */
        rc = ib_provider_lookup(ib,
                                IB_PROVIDER_TYPE_AUDIT,
                                val,
                                &corecfg->pr.audit);
        if (rc != IB_OK) {
            ib_cfg_log_alert(cp, "Failed to lookup %s audit log provider: %s",
                             val, ib_status_to_string(rc));
            return rc;
        }
    }
    else if (strcasecmp("data", name) == 0) {
        /* Lookup the data provider. */
        rc = ib_provider_lookup(ib,
                                IB_PROVIDER_TYPE_DATA,
                                val,
                                &corecfg->pr.data);
        if (rc != IB_OK) {
            ib_cfg_log_alert(cp, "Failed to lookup %s data provider: %s",
                             val, ib_status_to_string(rc));
            return rc;
        }
    }
    else if (strcasecmp("logevent", name) == 0) {
        /* Lookup the logevent provider. */
        rc = ib_provider_lookup(ib,
                                IB_PROVIDER_TYPE_LOGEVENT,
                                val,
                                &corecfg->pr.logevent);
        if (rc != IB_OK) {
            ib_cfg_log_alert(cp, "Failed to lookup %s logevent provider: %s",
                             val, ib_status_to_string(rc));
            return rc;
        }
    }
    else if (strcasecmp("RuleEngineDebugLogLevel", name) == 0) {
        rc = ib_rule_engine_set(cp, name, val);
        if (rc != IB_OK) {
            return rc;
        }
    }

    else {
        return IB_EINVAL;
    }

    return IB_OK;
}


/**
 * Handle two parameter directives.
 *
 * @param cp Config parser
 * @param name Directive name
 * @param p1 First parameter
 * @param p2 Second parameter
 * @param cbdata Callback data (from directive registration)
 *
 * @returns Status code
 */
static ib_status_t core_dir_param2(ib_cfgparser_t *cp,
                                   const char *name,
                                   const char *p1,
                                   const char *p2,
                                   void *cbdata)
{
    ib_engine_t *ib = cp->ib;
    ib_status_t rc;

    if (strcasecmp("Set", name) == 0) {
        ib_context_t *ctx = cp->cur_ctx ? cp->cur_ctx : ib_context_main(ib);
        void *val;
        ib_ftype_t type;

        ib_context_get(ctx, p1, &val, &type);
        switch(type) {
<<<<<<< HEAD
            case IB_FTYPE_NULSTR:
                ib_context_set_string(ctx, p1, p2);
                break;
            case IB_FTYPE_NUM:
                ib_context_set_num(ctx, p1, atol(p2));
                break;
            default:
                ib_log_error(ib,
                             "Can only set string(%d) or numeric(%d) "
                             "types, but %s was type=%d",
                             IB_FTYPE_NULSTR, IB_FTYPE_NUM,
                             p1, type);
                return IB_EINVAL;
=======
        case IB_FTYPE_NULSTR:
            ib_context_set_string(ctx, p1, p2);
            break;
        case IB_FTYPE_NUM:
            ib_context_set_num(ctx, p1, atol(p2));
            break;
        default:
            ib_log_error(ib,
                         "Can only set string(%d) or numeric(%d) "
                         "types, but %s was type=%d",
                         IB_FTYPE_NULSTR, IB_FTYPE_NUM,
                         p1, type);
            IB_FTRACE_RET_STATUS(IB_EINVAL);
>>>>>>> 9bbbdbbf
        }

        rc = core_set_value(cp, ctx, type, p1, p2);
        return rc;
    }

    ib_log_error(ib, "Unhandled directive: %s %s %s", name, p1, p2);
    return IB_EINVAL;
}

/**
 * @brief Parse a InitVar directive.
 *
 * @details Register a InitVar directive to the engine.
 *
 * @param[in] cp Configuration parser
 * @param[in] directive The directive name.
 * @param[in] name 1st parameter to InitVar
 * @param[in] value 2nd parameter to InitVar
 * @param[in] cbdata User data. Unused.
 */
static ib_status_t core_dir_initvar(ib_cfgparser_t *cp,
                                    const char *directive,
                                    const char *name,
                                    const char *value,
                                    void *cbdata)
{
    IB_FTRACE_INIT();
    assert(cp != NULL);
    assert(directive != NULL);
    assert(name != NULL);
    assert(value != NULL);

    ib_status_t rc;
    ib_status_t rc2;
    ib_mpool_t *mp = cp->cur_ctx->mp;
    ib_core_cfg_t *corecfg;
    ib_num_t num_val;
    ib_float_t float_val;
    ib_field_t *field;

    /* Get the core module config. */
    rc = ib_context_module_config(cp->cur_ctx, ib_core_module(),
                                  (void *)&corecfg);
    if (rc != IB_OK) {
        corecfg = &core_global_cfg;
    }

    /* Initialize the fields list */
    if (corecfg->initvar_list == NULL) {
        rc = ib_list_create(&(corecfg->initvar_list), mp);
        if (rc != IB_OK) {
            ib_cfg_log_error(cp, "Failed to create InitVar directive list: %s",
                             ib_status_to_string(rc));
            IB_FTRACE_RET_STATUS(rc);
        }
    }

    /* Create the field based on whether the value looks like a number or not */
    rc = ib_string_to_num(value, 0, &num_val);
    rc2 = ib_string_to_float(value, &float_val);
    if (rc == IB_OK) {
        rc = ib_field_create(&field, mp, IB_FIELD_NAME(name),
                             IB_FTYPE_NUM, ib_ftype_num_in(&num_val));
    }
    else if (rc2 == IB_OK) {
        rc = ib_field_create(&field, mp, IB_FIELD_NAME(name),
                             IB_FTYPE_FLOAT, ib_ftype_float_in(&float_val));
    }
    else {
        rc = ib_field_create(&field, mp, IB_FIELD_NAME(name),
                             IB_FTYPE_NULSTR, ib_ftype_nulstr_in(value));
    }
    if (rc != IB_OK) {
        ib_cfg_log_error(cp, "Error creating field for InitVar: %s",
                         ib_status_to_string(rc));
        IB_FTRACE_RET_STATUS(rc);
    }

    /* Add the field to the list */
    rc = ib_list_push(corecfg->initvar_list, field);
    if (rc != IB_OK) {
        ib_cfg_log_error(cp, "InitVar: Error pushing value on list: %s",
                         ib_status_to_string(rc));
        IB_FTRACE_RET_STATUS(rc);
    }
    if (field->type == IB_FTYPE_NUM) {
        ib_cfg_log_debug(cp,
                         "InitVar: Created numeric field \"%s\" %ld "
                         "for context \"%s\"",
                         name, (long int)num_val,
                         ib_context_full_get(cp->cur_ctx));
    }
    else if (field->type == IB_FTYPE_FLOAT) {
        ib_cfg_log_debug(cp,
                         "InitVar: Created float field \"%s\" %f "
                         "for context \"%s\"",
                         name, (double)num_val,
                         ib_context_full_get(cp->cur_ctx));
    }
    else {
        ib_cfg_log_debug(cp,
                         "InitVar:Created string field \"%s\" \"%s\" "
                         "for context \"%s\"",
                         name, value, ib_context_full_get(cp->cur_ctx));
    }

    /* Done */
    IB_FTRACE_RET_STATUS(IB_OK);
}


/**
 * Mapping of valid debug log levels to numerical value
 */
static IB_STRVAL_MAP(core_debuglog_levels_map) = {
    IB_STRVAL_PAIR("emergency", IB_LOG_EMERGENCY),
    IB_STRVAL_PAIR("alert", IB_LOG_ALERT),
    IB_STRVAL_PAIR("critical", IB_LOG_CRITICAL),
    IB_STRVAL_PAIR("error", IB_LOG_ERROR),
    IB_STRVAL_PAIR("warning", IB_LOG_WARNING),
    IB_STRVAL_PAIR("notice", IB_LOG_NOTICE),
    IB_STRVAL_PAIR("info", IB_LOG_INFO),
    IB_STRVAL_PAIR("debug", IB_LOG_DEBUG),
    IB_STRVAL_PAIR("debug2", IB_LOG_DEBUG2),
    IB_STRVAL_PAIR("debug3", IB_LOG_DEBUG3),
    IB_STRVAL_PAIR("trace", IB_LOG_TRACE),
    IB_STRVAL_PAIR_LAST
};

/**
 * Mapping of valid audit log part names to flag values.
 */
static IB_STRVAL_MAP(core_auditlog_parts_map) = {
    /* Auditlog Part Groups */
    IB_STRVAL_PAIR("none", 0),
    IB_STRVAL_PAIR("minimal", IB_ALPART_HEADER|IB_ALPART_EVENTS),
    IB_STRVAL_PAIR("all", IB_ALPARTS_ALL),
    IB_STRVAL_PAIR("debug", IB_ALPART_DEBUG_FIELDS),
    IB_STRVAL_PAIR("default", IB_ALPARTS_DEFAULT),
    IB_STRVAL_PAIR("request", IB_ALPARTS_REQUEST),
    IB_STRVAL_PAIR("response", IB_ALPARTS_RESPONSE),

    /* AuditLog Individual Parts */
    IB_STRVAL_PAIR("header", IB_ALPART_HEADER),
    IB_STRVAL_PAIR("events", IB_ALPART_EVENTS),
    IB_STRVAL_PAIR("requestmetadata", IB_ALPART_HTTP_REQUEST_METADATA),
    IB_STRVAL_PAIR("requestheader", IB_ALPART_HTTP_REQUEST_HEADER),
    IB_STRVAL_PAIR("requestbody", IB_ALPART_HTTP_REQUEST_BODY),
    IB_STRVAL_PAIR("requesttrailer", IB_ALPART_HTTP_REQUEST_TRAILER),
    IB_STRVAL_PAIR("responsemetadata", IB_ALPART_HTTP_RESPONSE_METADATA),
    IB_STRVAL_PAIR("responseheader", IB_ALPART_HTTP_RESPONSE_HEADER),
    IB_STRVAL_PAIR("responsebody", IB_ALPART_HTTP_RESPONSE_BODY),
    IB_STRVAL_PAIR("responsetrailer", IB_ALPART_HTTP_RESPONSE_TRAILER),
    IB_STRVAL_PAIR("debugfields", IB_ALPART_DEBUG_FIELDS),

    /* End */
    IB_STRVAL_PAIR_LAST
};

/**
 * Mapping of valid rule logging names to flag values.
 */
static IB_STRVAL_MAP(core_rulelog_flags_map) = {
    /* Rule log Flag Groups */
    IB_STRVAL_PAIR("all", IB_RULE_LOG_FLAGS_ALL),
    IB_STRVAL_PAIR("request", IB_RULE_LOG_FLAGS_REQUEST),
    IB_STRVAL_PAIR("response", IB_RULE_LOG_FLAGS_RESPONSE),
    IB_STRVAL_PAIR("ruleExec", IB_RULE_LOG_FLAGS_EXEC),

    /* Rule log Individual flags */
    IB_STRVAL_PAIR("tx", IB_RULE_LOG_FLAG_TX),
    IB_STRVAL_PAIR("requestLine", IB_RULE_LOG_FLAG_REQ_LINE),
    IB_STRVAL_PAIR("requestHeader", IB_RULE_LOG_FLAG_REQ_HEADER),
    IB_STRVAL_PAIR("requestBody", IB_RULE_LOG_FLAG_REQ_BODY),
    IB_STRVAL_PAIR("responseLine", IB_RULE_LOG_FLAG_RSP_LINE),
    IB_STRVAL_PAIR("responseHeader", IB_RULE_LOG_FLAG_RSP_HEADER),
    IB_STRVAL_PAIR("responseBody", IB_RULE_LOG_FLAG_RSP_BODY),
    IB_STRVAL_PAIR("phase", IB_RULE_LOG_FLAG_PHASE),
    IB_STRVAL_PAIR("rule", IB_RULE_LOG_FLAG_RULE),
    IB_STRVAL_PAIR("target", IB_RULE_LOG_FLAG_TARGET),
    IB_STRVAL_PAIR("transformation", IB_RULE_LOG_FLAG_TFN),
    IB_STRVAL_PAIR("operator", IB_RULE_LOG_FLAG_OPERATOR),
    IB_STRVAL_PAIR("action", IB_RULE_LOG_FLAG_ACTION),
    IB_STRVAL_PAIR("event", IB_RULE_LOG_FLAG_EVENT),
    IB_STRVAL_PAIR("audit", IB_RULE_LOG_FLAG_AUDIT),
    IB_STRVAL_PAIR("timing", IB_RULE_LOG_FLAG_TIMING),

    IB_STRVAL_PAIR("allRules", IB_RULE_LOG_FILT_ALL),
    IB_STRVAL_PAIR("actionableRulesOnly", IB_RULE_LOG_FILT_ACTIONABLE),
    IB_STRVAL_PAIR("operatorExecOnly", IB_RULE_LOG_FILT_OPEXEC),
    IB_STRVAL_PAIR("operatorErrorOnly", IB_RULE_LOG_FILT_ERROR),
    IB_STRVAL_PAIR("returnedTrueOnly", IB_RULE_LOG_FILT_TRUE),
    IB_STRVAL_PAIR("returnedFalseOnly", IB_RULE_LOG_FILT_FALSE),

    /* End */
    IB_STRVAL_PAIR_LAST
};

/**
 * Directive initialization structure.
 */
static IB_DIRMAP_INIT_STRUCTURE(core_directive_map) = {
    /* Modules */
    IB_DIRMAP_INIT_PARAM1(
        "LoadModule",
        core_dir_param1,
        NULL
    ),

    /* Parameters */
    IB_DIRMAP_INIT_PARAM2(
        "Set",
        core_dir_param2,
        NULL
    ),

    /* Sensor */
    IB_DIRMAP_INIT_PARAM1(
        "SensorId",
        core_dir_param1,
        NULL
    ),
    IB_DIRMAP_INIT_PARAM1(
        "SensorName",
        core_dir_param1,
        NULL
    ),
    IB_DIRMAP_INIT_PARAM1(
        "SensorHostname",
        core_dir_param1,
        NULL
    ),

    /* Buffering */
    IB_DIRMAP_INIT_PARAM1(
        "RequestBuffering",
        core_dir_param1,
        NULL
    ),
    IB_DIRMAP_INIT_PARAM1(
        "ResponseBuffering",
        core_dir_param1,
        NULL
    ),

    /* Blocking */
    IB_DIRMAP_INIT_PARAM1(
        "DefaultBlockStatus",
        core_dir_param1,
        NULL
    ),

    /* Logging */
    IB_DIRMAP_INIT_PARAM1(
        "DebugLogLevel",
        core_dir_loglevel,
        core_debuglog_levels_map
    ),
    IB_DIRMAP_INIT_PARAM1(
        "DebugLog",
        core_dir_param1,
        NULL
    ),
    IB_DIRMAP_INIT_PARAM1(
        "DebugLogHandler",
        core_dir_param1,
        NULL
    ),
    IB_DIRMAP_INIT_PARAM1(
        "LogLevel",
        core_dir_loglevel,
        core_debuglog_levels_map
    ),
    IB_DIRMAP_INIT_PARAM1(
        "Log",
        core_dir_param1,
        NULL
    ),
    IB_DIRMAP_INIT_PARAM1(
        "LogHandler",
        core_dir_param1,
        NULL
    ),

    /* Config */
    IB_DIRMAP_INIT_SBLK1(
        "Site",
        core_dir_site_start,
        core_dir_site_end,
        NULL,
        NULL
    ),
    IB_DIRMAP_INIT_PARAM1(
        "SiteId",
        core_dir_site_param1,
        NULL
    ),
    IB_DIRMAP_INIT_SBLK1(
        "Location",
        core_dir_loc_start,
        core_dir_loc_end,
        NULL,
        NULL
    ),
    IB_DIRMAP_INIT_PARAM1(
        "Hostname",
        core_dir_site_param1,
        NULL
    ),
    IB_DIRMAP_INIT_PARAM1(
        "Service",
        core_dir_site_param1,
        NULL
    ),

    /* Inspection Engine */
    IB_DIRMAP_INIT_PARAM1(
        "InspectionEngine",
        core_dir_param1,
        NULL
    ),

    /* Audit Engine */
    IB_DIRMAP_INIT_PARAM1(
        "AuditEngine",
        core_dir_param1,
        NULL
    ),
    IB_DIRMAP_INIT_PARAM1(
        "AuditLogIndex",
        core_dir_param1,
        NULL
    ),
    IB_DIRMAP_INIT_PARAM1(
        "AuditLogIndexFormat",
        core_dir_param1,
        NULL
    ),
    IB_DIRMAP_INIT_PARAM1(
        "AuditLogBaseDir",
        core_dir_param1,
        NULL
    ),
    IB_DIRMAP_INIT_PARAM1(
        "AuditLogSubDirFormat",
        core_dir_param1,
        NULL
    ),
    IB_DIRMAP_INIT_PARAM1(
        "AuditLogDirMode",
        core_dir_param1,
        NULL
    ),
    IB_DIRMAP_INIT_PARAM1(
        "AuditLogFileMode",
        core_dir_param1,
        NULL
    ),
    IB_DIRMAP_INIT_OPFLAGS(
        "AuditLogParts",
        core_dir_auditlogparts,
        NULL,
        core_auditlog_parts_map
    ),

    /* Search Paths - Modules */
    IB_DIRMAP_INIT_PARAM1(
        "ModuleBasePath",
        core_dir_param1,
        NULL
    ),

    /* Search Paths - Rules */
    IB_DIRMAP_INIT_PARAM1(
        "RuleBasePath",
        core_dir_param1,
        NULL
    ),

    /* Rule logging data */
    IB_DIRMAP_INIT_OPFLAGS(
        "RuleEngineLogData",
        core_dir_rulelog_data,
        NULL,
        core_rulelog_flags_map
    ),
    IB_DIRMAP_INIT_PARAM1(
        "RuleEngineLogLevel",
        core_dir_loglevel,
        core_debuglog_levels_map
    ),

    /* TX DPI Initializers */
    IB_DIRMAP_INIT_PARAM2(
        "InitVar",
        core_dir_initvar,
        NULL
    ),

    /* End */
    IB_DIRMAP_INIT_LAST
};


/* -- Module Routines -- */

/**
 * Logger for util logger.
 **/
static void core_util_logger(
    void *ib, int level,
    const char *file, int line,
    const char *fmt, va_list ap
)
{
    ib_vlog_ex((ib_engine_t *)ib, level, file, line, fmt, ap);

    return;
}

/**
 * Initialize the core module on load.
 *
 * @param[in] ib Engine
 * @param[in] m Module
 * @param[in] cbdata Callback data (unused)
 *
 * @returns Status code
 */
static ib_status_t core_init(ib_engine_t *ib,
                             ib_module_t *m,
                             void        *cbdata)
{
    ib_core_cfg_t *corecfg;
    ib_provider_t *core_log_provider;
    ib_provider_t *core_audit_provider;
    ib_provider_t *core_data_provider;
    ib_core_module_data_t *core_data;
    ib_provider_inst_t *logger;
    ib_provider_inst_t *parser;
    ib_filter_t *fbuffer;
    ib_status_t rc;

    /* Get the core module config. */
    rc = ib_context_module_config(ib->ctx, m, (void *)&corecfg);
    if (rc != IB_OK) {
        ib_log_alert(ib, "Failed to fetch core module config: %s",
                     ib_status_to_string(rc));
        return rc;
    }

    /* Set defaults */
    corecfg->log_level            = 4;
    corecfg->log_uri              = "";
    corecfg->log_handler          = MODULE_NAME_STR;
    corecfg->logevent             = MODULE_NAME_STR;
    corecfg->parser               = MODULE_NAME_STR;
    corecfg->buffer_req           = 0;
    corecfg->buffer_res           = 0;
    corecfg->audit_engine         = 2; // TODO: enum these
    corecfg->auditlog_dmode       = 0700;
    corecfg->auditlog_fmode       = 0600;
    corecfg->auditlog_parts       = IB_ALPARTS_DEFAULT;
    corecfg->auditlog_dir         = "/var/log/ironbee";
    corecfg->auditlog_sdir_fmt    = "";
    corecfg->auditlog_index_fmt   = IB_LOGFORMAT_DEFAULT;
    corecfg->audit                = MODULE_NAME_STR;
    corecfg->data                 = MODULE_NAME_STR;
    corecfg->module_base_path     = X_MODULE_BASE_PATH;
    corecfg->rule_base_path       = X_RULE_BASE_PATH;
    corecfg->rule_log_flags       = IB_RULE_LOG_FLAGS_EXEC;
    corecfg->rule_log_level       = IB_LOG_INFO;
    corecfg->rule_debug_str       = "error";
    corecfg->rule_debug_level     = IB_RULE_DLOG_ERROR;
    corecfg->block_status         = 403;

    /* Define the logger provider API. */
    rc = ib_provider_define(ib, IB_PROVIDER_TYPE_LOGGER,
                            logger_register, &logger_api);
    if (rc != IB_OK) {
        return rc;
    }

    /* Register the core logger provider. */
    rc = ib_provider_register(ib, IB_PROVIDER_TYPE_LOGGER,
                              MODULE_NAME_STR, &core_log_provider,
                              &core_logger_iface,
                              logger_init);
    if (rc != IB_OK) {
        return rc;
    }

    /* Force any IBUtil calls to use the default logger */
    rc = ib_util_log_logger(core_util_logger, ib);
    if (rc != IB_OK) {
        return rc;
    }

    /* Define the logevent provider API. */
    rc = ib_provider_define(ib, IB_PROVIDER_TYPE_LOGEVENT,
                            logevent_register, &logevent_api);
    if (rc != IB_OK) {
        return rc;
    }

    /* Register the core logevent provider. */
    rc = ib_provider_register(ib, IB_PROVIDER_TYPE_LOGEVENT,
                              MODULE_NAME_STR, NULL,
                              &core_logevent_iface,
                              logevent_init);
    if (rc != IB_OK) {
        return rc;
    }

    /* Define the audit provider API. */
    rc = ib_provider_define(ib, IB_PROVIDER_TYPE_AUDIT,
                            audit_register, &audit_api);
    if (rc != IB_OK) {
        return rc;
    }

    /* Register the core audit provider. */
    rc = ib_provider_register(ib, IB_PROVIDER_TYPE_AUDIT,
                              MODULE_NAME_STR, &core_audit_provider,
                              &core_audit_iface,
                              NULL);
    if (rc != IB_OK) {
        return rc;
    }

    /* Define the parser provider API. */
    rc = ib_provider_define(ib, IB_PROVIDER_TYPE_PARSER,
                            parser_register, NULL);
    if (rc != IB_OK) {
        ib_log_alert(ib, "Failed to define parser provider: %s",
                     ib_status_to_string(rc));
        return rc;
    }

    /* Filter/Buffer */
    rc = ib_filter_register(&fbuffer,
                            ib,
                            "core-buffer",
                            IB_FILTER_TX,
                            IB_FILTER_OBUF,
                            filter_buffer,
                            NULL);
    if (rc != IB_OK) {
        ib_log_alert(ib, "Failed to register buffer filter: %s", ib_status_to_string(rc));
        return rc;
    }
    ib_hook_tx_register(ib, handle_context_tx_event,
                        filter_ctl_config, fbuffer);

    /* Register hooks. */
    ib_hook_tx_register(ib, handle_context_tx_event,
                        core_hook_context_tx, NULL);
    ib_hook_conn_register(ib, conn_started_event,
                          core_hook_conn_started, NULL);
    ib_hook_tx_register(ib, tx_started_event,
                        core_hook_tx_started, NULL);
    /*
     * @todo Need the parser to parse the header before context, but others
     * after context so that the personality can change based on the header
     * (Host, uri path, etc)
     */
    /*
     * ib_hook_register(ib, handle_context_tx_event,
     *                  (void *)parser_hook_req_header, NULL);
     */

    /* Register auditlog body buffering hooks. */
    ib_hook_txdata_register(ib, request_body_data_event,
                            core_hook_request_body_data, NULL);

    ib_hook_txdata_register(ib, response_body_data_event,
                            core_hook_response_body_data, NULL);

    /* Register logevent hooks. */
    ib_hook_tx_register(ib, handle_postprocess_event,
                        logevent_hook_postprocess, NULL);

    /* Create core data structure */
    core_data = ib_mpool_calloc(ib->mp, sizeof(*core_data), 1);
    if (core_data == NULL) {
        ib_log_error(ib, "Failed to allocate memory for core module");
        return IB_EALLOC;
    }
    m->data = (void *)core_data;

    /* Register context selection hooks, etc. */
    rc = ib_core_ctxsel_init(ib, m);
    if (rc != IB_OK) {
        return rc;
    }

    /* Define the data field provider API */
    rc = ib_provider_define(ib, IB_PROVIDER_TYPE_DATA,
                            data_register, &data_api);
    if (rc != IB_OK) {
        ib_log_alert(ib, "Failed to define data provider: %s", ib_status_to_string(rc));
        return rc;
    }

    /* Register the core data provider. */
    rc = ib_provider_register(ib, IB_PROVIDER_TYPE_DATA,
                              MODULE_NAME_STR, &core_data_provider,
                              &core_data_iface,
                              data_init);
    if (rc != IB_OK) {
        return rc;
    }

    /* Define the matcher provider API */
    rc = ib_provider_define(ib, IB_PROVIDER_TYPE_MATCHER,
                            matcher_register, &matcher_api);
    if (rc != IB_OK) {
        ib_log_alert(ib, "Failed to define matcher provider: %s", ib_status_to_string(rc));
        return rc;
    }

    /* Lookup/set default logger provider. */
    rc = ib_provider_instance_create(ib, IB_PROVIDER_TYPE_LOGGER,
                                     corecfg->log_handler, &logger,
                                     ib->mp, NULL);
    if (rc != IB_OK) {
        ib_log_alert(ib, "Failed to create %s provider instance '%s': %s",
                     IB_PROVIDER_TYPE_LOGGER, corecfg->log_handler, ib_status_to_string(rc));
        return rc;
    }
    ib_log_provider_set_instance(ib->ctx, logger);

    /* Lookup the core data provider. */
    rc = ib_provider_lookup(ib,
                            IB_PROVIDER_TYPE_DATA,
                            IB_DSTR_CORE,
                            &corecfg->pr.data);
    if (rc != IB_OK) {
        ib_log_alert(ib, "Failed to lookup %s data provider: %s",
                     IB_DSTR_CORE, ib_status_to_string(rc));
        return rc;
    }

    /* Lookup the core audit log provider. */
    rc = ib_provider_lookup(ib,
                            IB_PROVIDER_TYPE_AUDIT,
                            IB_DSTR_CORE,
                            &corecfg->pr.audit);
    if (rc != IB_OK) {
        ib_log_alert(ib, "Failed to lookup %s audit log provider: %s",
                     IB_DSTR_CORE, ib_status_to_string(rc));
        return rc;
    }

    /* Lookup the core logevent provider. */
    rc = ib_provider_lookup(ib,
                            IB_PROVIDER_TYPE_LOGEVENT,
                            IB_DSTR_CORE,
                            &corecfg->pr.logevent);
    if (rc != IB_OK) {
        ib_log_alert(ib, "Failed to lookup %s logevent provider: %s",
                     IB_DSTR_CORE, ib_status_to_string(rc));
        return rc;
    }

    /* Lookup/set default parser provider if not the "core" parser. */
    if (strcmp(MODULE_NAME_STR, corecfg->parser) != 0) {
        rc = ib_provider_instance_create(ib, IB_PROVIDER_TYPE_PARSER,
                                         corecfg->parser, &parser,
                                         ib->mp, NULL);
        if (rc != IB_OK) {
            ib_log_alert(ib, "Failed to create %s provider instance: %s",
                         IB_DSTR_CORE, ib_status_to_string(rc));
            return rc;
        }
        ib_parser_provider_set_instance(ib->ctx, parser);
    }

    /* Initialize the core fields */
    rc = ib_core_fields_init(ib, m);
    if (rc != IB_OK) {
        ib_log_error(ib, "Failed to initialize core fields: %s", ib_status_to_string(rc));
        return rc;
    }

    /* Initialize the core rule engine */
    rc = ib_rule_engine_init(ib, m);
    if (rc != IB_OK) {
        ib_log_alert(ib, "Failed to initialize rule engine: %s", ib_status_to_string(rc));
        return rc;
    }

    /* Initialize the core transformations */
    rc = ib_core_transformations_init(ib, m);
    if (rc != IB_OK) {
        ib_log_alert(ib, "Failed to initialize core operators: %s", ib_status_to_string(rc));
        return rc;
    }

    /* Initialize the core operators */
    rc = ib_core_operators_init(ib, m);
    if (rc != IB_OK) {
        ib_log_alert(ib, "Failed to initialize core operators: %s", ib_status_to_string(rc));
        return rc;
    }

    /* Initialize the core actions */
    rc = ib_core_actions_init(ib, m);
    if (rc != IB_OK) {
        ib_log_alert(ib, "Failed to initialize core actions: %s", ib_status_to_string(rc));
        return rc;
    }

    return IB_OK;
}

/**
 * Core module configuration parameter initialization structure.
 */
static IB_CFGMAP_INIT_STRUCTURE(core_config_map) = {
    /* Logger */
    IB_CFGMAP_INIT_ENTRY(
        IB_PROVIDER_TYPE_LOGGER,
        IB_FTYPE_NULSTR,
        ib_core_cfg_t,
        log_handler
    ),
    IB_CFGMAP_INIT_ENTRY(
        IB_PROVIDER_TYPE_LOGGER ".log_level",
        IB_FTYPE_NUM,
        ib_core_cfg_t,
        log_level
    ),
    IB_CFGMAP_INIT_ENTRY(
        IB_PROVIDER_TYPE_LOGGER ".log_uri",
        IB_FTYPE_NULSTR,
        ib_core_cfg_t,
        log_uri
    ),
    IB_CFGMAP_INIT_ENTRY(
        IB_PROVIDER_TYPE_LOGGER ".log_handler",
        IB_FTYPE_NULSTR,
        ib_core_cfg_t,
        log_handler
    ),

    /* Logevent */
    IB_CFGMAP_INIT_ENTRY(
        IB_PROVIDER_TYPE_LOGEVENT,
        IB_FTYPE_NULSTR,
        ib_core_cfg_t,
        logevent
    ),

    /* Rule logging */
    IB_CFGMAP_INIT_ENTRY(
        "rule_log_flags",
        IB_FTYPE_NUM,
        ib_core_cfg_t,
        rule_log_flags
    ),
    IB_CFGMAP_INIT_ENTRY(
        "rule_log_level",
        IB_FTYPE_NUM,
        ib_core_cfg_t,
        rule_log_level
    ),
    IB_CFGMAP_INIT_ENTRY(
        "RuleEngineDebugLogLevel",
        IB_FTYPE_NULSTR,
        ib_core_cfg_t,
        rule_debug_str
    ),
    IB_CFGMAP_INIT_ENTRY(
        "_RuleEngineDebugLevel",
        IB_FTYPE_NUM,
        ib_core_cfg_t,
        rule_debug_level
    ),

    /* Parser */
    IB_CFGMAP_INIT_ENTRY(
        IB_PROVIDER_TYPE_PARSER,
        IB_FTYPE_NULSTR,
        ib_core_cfg_t,
        parser
    ),

    /* Buffering */
    IB_CFGMAP_INIT_ENTRY(
        "buffer_req",
        IB_FTYPE_NUM,
        ib_core_cfg_t,
        buffer_req
    ),
    IB_CFGMAP_INIT_ENTRY(
        "buffer_res",
        IB_FTYPE_NUM,
        ib_core_cfg_t,
        buffer_res
    ),

    /* Audit Log */
    IB_CFGMAP_INIT_ENTRY(
        "audit_engine",
        IB_FTYPE_NUM,
        ib_core_cfg_t,
        audit_engine
    ),
    IB_CFGMAP_INIT_ENTRY(
        "auditlog_dmode",
        IB_FTYPE_NUM,
        ib_core_cfg_t,
        auditlog_dmode
    ),
    IB_CFGMAP_INIT_ENTRY(
        "auditlog_fmode",
        IB_FTYPE_NUM,
        ib_core_cfg_t,
        auditlog_fmode
    ),
    IB_CFGMAP_INIT_ENTRY(
        "auditlog_parts",
        IB_FTYPE_NUM,
        ib_core_cfg_t,
        auditlog_parts
    ),
    IB_CFGMAP_INIT_ENTRY(
        "auditlog_dir",
        IB_FTYPE_NULSTR,
        ib_core_cfg_t,
        auditlog_dir
    ),
    IB_CFGMAP_INIT_ENTRY(
        "auditlog_sdir_fmt",
        IB_FTYPE_NULSTR,
        ib_core_cfg_t,
        auditlog_sdir_fmt
    ),
    IB_CFGMAP_INIT_ENTRY(
        "auditlog_index_fmt",
        IB_FTYPE_NULSTR,
        ib_core_cfg_t,
        auditlog_index_fmt
    ),
    IB_CFGMAP_INIT_ENTRY(
        IB_PROVIDER_TYPE_AUDIT,
        IB_FTYPE_NULSTR,
        ib_core_cfg_t,
        audit
    ),

    /* Data Acquisition */
    IB_CFGMAP_INIT_ENTRY(
        IB_PROVIDER_TYPE_DATA,
        IB_FTYPE_NULSTR,
        ib_core_cfg_t,
        data
    ),

    /* End */
    IB_CFGMAP_INIT_LAST
};

ib_module_t *ib_core_module(void)
{
    return IB_MODULE_STRUCT_PTR;
}

/**
 * Handle context open events for the core module
 *
 * @param ib Engine
 * @param mod Module
 * @param ctx Context
 * @param cbdata Callback data (unused)
 *
 * @returns Status code
 */
static ib_status_t core_ctx_open(ib_engine_t  *ib,
                                 ib_module_t  *mod,
                                 ib_context_t *ctx,
                                 void         *cbdata)
{
    ib_status_t rc;

    /* Initialize the core fields context. */
    rc = ib_core_fields_ctx_init(ib, mod, ctx, cbdata);
    if (rc != IB_OK) {
        ib_log_error(ib, "Failed to initialize core fields: %s",
                     ib_status_to_string(rc));
        return rc;
    }

    /* Inform the rule engine of the context open */
    rc = ib_rule_engine_ctx_open(ib, mod, ctx);
    if (rc != IB_OK) {
        ib_log_alert(ib, "Rule engine failed to open context: %s",
                     ib_status_to_string(rc));
        return rc;
    }

    return IB_OK;
}

/**
 * Handle context close events for the core module
 *
 * @param ib Engine
 * @param mod Module
 * @param ctx Context
 * @param cbdata Callback data (unused)
 *
 * @returns Status code
 */
static ib_status_t core_ctx_close(ib_engine_t  *ib,
                                  ib_module_t  *mod,
                                  ib_context_t *ctx,
                                  void         *cbdata)
{
    ib_core_cfg_t *corecfg;
    ib_provider_t *lp;
    ib_provider_inst_t *lpi;
    const char *handler;
    ib_status_t rc;
    ib_context_t *main_ctx;
    ib_core_cfg_t *main_core_config;
    ib_provider_t *main_lp;
    core_lpi_data_t *lpi_data;
    FILE *orig_fp;

    /* Initialize the rule engine for the context */
    rc = ib_rule_engine_ctx_close(ib, mod, ctx);
    if (rc != IB_OK) {
        ib_log_alert(ib, "Failed to close rule engine context: %s",
                     ib_status_to_string(rc));
        return rc;
    }

    /* Get the main context config, it's config, and it's logger. */
    main_ctx = ib_context_main(ib);
    rc = ib_context_module_config(main_ctx, ib_core_module(),
                                  (void *)&main_core_config);
    if (rc != IB_OK) {
        ib_log_alert(ib,
                     "Failed to fetch main core module context config: %s",
                     ib_status_to_string(rc));
        return rc;
    }
    main_lp = main_core_config->pi.logger->pr;


    /* Get the current context config. */
    rc = ib_context_module_config(ctx, mod, (void *)&corecfg);
    if (rc != IB_OK) {
        ib_log_alert(ib,
                     "Failed to fetch core module context config: %s",
                     ib_status_to_string(rc));
        return rc;
    }

    /* Build the site selection list at the close of the main context */
    if (ib_context_type(ctx) == IB_CTYPE_MAIN) {
        rc = ib_ctxsel_finalize( ib );
        if (rc != IB_OK) {
            return rc;
        }
    }

    /* Lookup/set logger provider. */
    handler = corecfg->log_handler;
    rc = ib_provider_instance_create(ib,
                                     IB_PROVIDER_TYPE_LOGGER,
                                     handler,
                                     &lpi,
                                     ib->mp,
                                     NULL);
    if (rc != IB_OK) {
        ib_log_alert(ib, "Failed to create %s provider instance '%s': %s",
                     IB_PROVIDER_TYPE_LOGGER, handler, ib_status_to_string(rc));
        return rc;
    }
    ib_log_provider_set_instance(ctx, lpi);

    /* Get the log provider. */
    lp  = lpi->pr;

    /* If it's not the core log provider, we're done: we know nothing
     * about it's data, so don't try to treat it as a file handle! */
    if (main_lp != lp) {
        return IB_OK;
    }

    /* Now, copy the parent's file handle (which was copied in for us
       when the context was created) */
    lpi_data = (core_lpi_data_t *)lpi->data;
    if (lpi_data == NULL) {
        lpi_data = ib_mpool_calloc(ib->mp, sizeof(*lpi_data), 1);
        if (lpi_data == NULL) {
            fprintf(stderr, "Failed to allocate core LPI object\n");
            return IB_EALLOC;
        }
        lpi->data = (void *)lpi_data;
    }

    if (ctx->ctype == IB_CTYPE_ENGINE) {
        orig_fp = stderr;
        lpi_data->log_uri = "stderr";
    }
    else {
        orig_fp = lpi_data->fp;
        if (lpi_data->log_uri == NULL) {
            lpi_data->log_uri = "?";
        }
    }
    if (orig_fp != NULL) {
        FILE *new_fp = ib_util_fdup(orig_fp, "a");
        if (new_fp != NULL) {
            lpi_data->fp = new_fp;
        }
        else {
            lpi_data->log_uri = NULL;
            fprintf(stderr,
                    "core_ctx_close:failed to duplicate file handle: %s\n",
                    strerror(errno));
        }
    }

    return IB_OK;
}

/**
 * Close the core module context
 *
 * @param ib Engine
 * @param mod Module
 * @param ctx Context
 * @param cbdata Callback data (unused)
 *
 * @returns Status code
 */
static ib_status_t core_ctx_destroy(ib_engine_t *ib,
                                    ib_module_t *mod,
                                    ib_context_t *ctx,
                                    void *cbdata)
{
    ib_core_cfg_t *corecfg;
    ib_provider_t *lp;
    ib_provider_inst_t *lpi;
    ib_status_t rc;
    ib_context_t *main_ctx;
    ib_core_cfg_t *main_core_config;
    ib_provider_t *main_lp;
    core_lpi_data_t *lpi_data;

    /* Get the main context config, it's config, and it's logger. */
    main_ctx = ib_context_main(ib);

    /* If the main context has already been destroyed nothing must be done. */
    if (main_ctx == NULL) {
        return IB_OK;
    }

    rc = ib_context_module_config(main_ctx,
                                  ib_core_module(),
                                  (void *)&main_core_config);
    if (rc != IB_OK) {
        ib_log_alert(ib,
                     "Failed to fetch main core module context config: %s",
                     ib_status_to_string(rc));
        return rc;
    }
    main_lp = main_core_config->pi.logger->pr;

    /* Get the current context config. */
    rc = ib_context_module_config(ctx, mod, (void *)&corecfg);
    if (rc != IB_OK) {
        ib_log_alert(ib,
                     "Failed to fetch core module context config: %s",
                     ib_status_to_string(rc));
        return rc;
    }

    /* Get the current logger. */
    lpi = corecfg->pi.logger;
    if (lpi == NULL) {
        return IB_OK;
    }
    lp  = lpi->pr;

    /* If it's not the core log provider, we're done: we know nothing
     * about it's data, so don't try to treat it as a file handle! */
    if (main_lp != lp) {
        return IB_OK;
    }
    else if (  (main_ctx == ctx) && (ib_context_engine(ib) == ctx)  ) {
        return IB_OK;
    }

    /* Close our file handle */
    lpi_data = (core_lpi_data_t *)lpi->data;
    if (lpi_data->fp != NULL) {
        if (fclose(lpi_data->fp) < 0) {
            fprintf(stderr,
                    "core_ctx_destroy:Failed closing our fp %p: %s\n",
                    (void *)lpi_data->fp, strerror(errno) );
        }
        lpi_data->fp = NULL;
        lpi_data->log_uri = NULL;
    }

    return IB_OK;
}

/**
 * Static core module structure.
 */
IB_MODULE_INIT(
    IB_MODULE_HEADER_DEFAULTS,           /**< Default metadata */
    MODULE_NAME_STR,                     /**< Module name */
    IB_MODULE_CONFIG(&core_global_cfg),  /**< Global config data */
    core_config_map,                     /**< Configuration field map */
    core_directive_map,                  /**< Config directive map */
    core_init,                           /**< Initialize function */
    NULL,                                /**< Callback data */
    NULL,                                /**< Finish function */
    NULL,                                /**< Callback data */
    core_ctx_open,                       /**< Context open function */
    NULL,                                /**< Callback data */
    core_ctx_close,                      /**< Context close function */
    NULL,                                /**< Callback data */
    core_ctx_destroy,                    /**< Context destroy function */
    NULL                                 /**< Callback data */
);<|MERGE_RESOLUTION|>--- conflicted
+++ resolved
@@ -2988,8 +2988,6 @@
                                         ib_state_event_type_t event,
                                         void *cbdata)
 {
-    IB_FTRACE_INIT();
-
     assert(event == handle_context_tx_event);
 
     ib_core_cfg_t *corecfg;
@@ -3001,7 +2999,7 @@
         ib_log_alert_tx(tx,
                         "Failure accessing core module: %s",
                         ib_status_to_string(rc));
-        IB_FTRACE_RET_STATUS(rc);
+        return rc;
     }
 
     /* Handle InitVar list */
@@ -3037,7 +3035,7 @@
                         ib_context_full_get(tx->ctx));
     }
 
-    IB_FTRACE_RET_STATUS(IB_OK);
+    return IB_OK;
 }
 
 /**
@@ -3529,22 +3527,19 @@
 
     rc = ib_ctxsel_location_open(cp->ib, location);
     core_data->cur_location = location;
-<<<<<<< HEAD
-    return rc;
-=======
-    if (rc != IB_OK) {
-        IB_FTRACE_RET_STATUS(rc);
+    if (rc != IB_OK) {
+        return rc;
     }
 
     rc = ib_context_module_config(location->site->context, ib_core_module(),
                                   (void *)&site_cfg);
     if (rc != IB_OK) {
-        IB_FTRACE_RET_STATUS(rc);
+        return rc;
     }
     rc = ib_context_module_config(location->context, ib_core_module(),
                                   (void *)&location_cfg);
     if (rc != IB_OK) {
-        IB_FTRACE_RET_STATUS(rc);
+        return rc;
     }
 
     /* Copy the InitVar list from the site context */
@@ -3554,19 +3549,18 @@
         rc = ib_list_create(&(location_cfg->initvar_list),
                             location->context->mp);
         if (rc != IB_OK) {
-            IB_FTRACE_RET_STATUS(rc);
+            return rc;
         }
         IB_LIST_LOOP_CONST(site_cfg->initvar_list, node) {
             assert(node->data != NULL);
             rc = ib_list_push(location_cfg->initvar_list, node->data);
             if (rc != IB_OK) {
-                IB_FTRACE_RET_STATUS(rc);
+                return rc;
             }
         }
     }
 
-    IB_FTRACE_RET_STATUS(rc);
->>>>>>> 9bbbdbbf
+    return rc;
 }
 
 /**
@@ -4518,7 +4512,6 @@
 
         ib_context_get(ctx, p1, &val, &type);
         switch(type) {
-<<<<<<< HEAD
             case IB_FTYPE_NULSTR:
                 ib_context_set_string(ctx, p1, p2);
                 break;
@@ -4532,21 +4525,6 @@
                              IB_FTYPE_NULSTR, IB_FTYPE_NUM,
                              p1, type);
                 return IB_EINVAL;
-=======
-        case IB_FTYPE_NULSTR:
-            ib_context_set_string(ctx, p1, p2);
-            break;
-        case IB_FTYPE_NUM:
-            ib_context_set_num(ctx, p1, atol(p2));
-            break;
-        default:
-            ib_log_error(ib,
-                         "Can only set string(%d) or numeric(%d) "
-                         "types, but %s was type=%d",
-                         IB_FTYPE_NULSTR, IB_FTYPE_NUM,
-                         p1, type);
-            IB_FTRACE_RET_STATUS(IB_EINVAL);
->>>>>>> 9bbbdbbf
         }
 
         rc = core_set_value(cp, ctx, type, p1, p2);
@@ -4574,7 +4552,6 @@
                                     const char *value,
                                     void *cbdata)
 {
-    IB_FTRACE_INIT();
     assert(cp != NULL);
     assert(directive != NULL);
     assert(name != NULL);
@@ -4601,7 +4578,7 @@
         if (rc != IB_OK) {
             ib_cfg_log_error(cp, "Failed to create InitVar directive list: %s",
                              ib_status_to_string(rc));
-            IB_FTRACE_RET_STATUS(rc);
+            return rc;
         }
     }
 
@@ -4623,7 +4600,7 @@
     if (rc != IB_OK) {
         ib_cfg_log_error(cp, "Error creating field for InitVar: %s",
                          ib_status_to_string(rc));
-        IB_FTRACE_RET_STATUS(rc);
+        return rc;
     }
 
     /* Add the field to the list */
@@ -4631,7 +4608,7 @@
     if (rc != IB_OK) {
         ib_cfg_log_error(cp, "InitVar: Error pushing value on list: %s",
                          ib_status_to_string(rc));
-        IB_FTRACE_RET_STATUS(rc);
+        return rc;
     }
     if (field->type == IB_FTYPE_NUM) {
         ib_cfg_log_debug(cp,
@@ -4655,7 +4632,7 @@
     }
 
     /* Done */
-    IB_FTRACE_RET_STATUS(IB_OK);
+    return IB_OK;
 }
 
 
